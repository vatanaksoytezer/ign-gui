/*
 * Copyright (C) 2018 Open Source Robotics Foundation
 *
 * Licensed under the Apache License, Version 2.0 (the "License");
 * you may not use this file except in compliance with the License.
 * You may obtain a copy of the License at
 *
 *     http://www.apache.org/licenses/LICENSE-2.0
 *
 * Unless required by applicable law or agreed to in writing, software
 * distributed under the License is distributed on an "AS IS" BASIS,
 * WITHOUT WARRANTIES OR CONDITIONS OF ANY KIND, either express or implied.
 * See the License for the specific language governing permissions and
 * limitations under the License.
 *
*/
#ifndef IGNITION_GUI_APPLICATION_HH_
#define IGNITION_GUI_APPLICATION_HH_

#include <memory>
#include <string>
#include <utility>
#include <vector>

#include "ignition/gui/qt.h"
#include "ignition/gui/Export.hh"

namespace tinyxml2
{
  class XMLElement;
}

namespace ignition
{
  namespace gui
  {
    class ApplicationPrivate;
    class Dialog;
    class MainWindow;
    class Plugin;
    enum class InitializeType : int
    {
      kMainWindow = 0,
      kDialog = 1
    };

    struct PluginConfig
    {
      std::string filename = "";
      tinyxml2::XMLElement *elem = nullptr;
    };

    /// \brief An Ignition GUI application loads a QML engine and
    /// provides an API to load plugins and configuration files. The application
    /// supports either running a single main window or several plugins as
    /// standalone dialogs.
    ///
    /// ## Usage
    ///
    /// Load functions such as `LoadPlugin`
    /// and `LoadConfig` will store plugins and configurations in memory, and
    /// then those can be applied to either a main window
    /// (`InitializeMainWindow`) or dialogs (`InitializeDialogs`).
    ///
    class IGNITION_GUI_VISIBLE Application : public QGuiApplication
    {
      Q_OBJECT

      // Documentation inherited
      public: Application(int &_argc, char **_argv);

      /// \brief Destructor
      public: virtual ~Application();

      public: bool Initialize(const InitializeType _type);
      public: bool Initialize(const InitializeType _type,
                              const std::string &_config);
      public: bool Initialize(const InitializeType _type,
                              const std::string &_config,
                              const std::vector<PluginConfig> &plugins);

      /// \brief Get the QML engine
      /// \return Pointer to QML engine
      public: QQmlApplicationEngine *Engine() const;

<<<<<<< HEAD
=======
      /// \brief Load a configuration file, which includes window configurations
      /// and plugins. This function doesn't instantiate the plugins, it just
      /// keeps them in memory and they can be loaded later by either
      /// instantiating a window or several dialogs.
      /// \param[in] _config Full path to configuration file.
      /// \return True if successful
      /// \sa InitializeMainWindow
      /// \sa InitializeDialogs
      public: bool LoadConfig(const std::string &_config);

      /// \brief Load the configuration from the default config file.
      /// \return True if successful
      /// \sa SetDefaultConfigPath
      /// \sa DefaultConfigPath
      /// \sa LoadConfig
      public: bool LoadDefaultConfig();

>>>>>>> b1aa8eed
      /// \brief Load a plugin from a file name. The plugin file must be in the
      /// path.
      /// \param[in] _filename Plugin filename.
      /// \param[in] _pluginElem Element containing plugin configuration
      /// \return True if successful
      /// \sa LoadConfig
      public: bool LoadPlugin(const std::string &_filename,
          const tinyxml2::XMLElement *_pluginElem = nullptr);

      /// \brief Load a configuration file, which includes window configurations
      /// and plugins. This function doesn't instantiate the plugins, it just
      /// keeps them in memory and they can be applied later by either
      /// instantiating a window or several dialogs.
      /// \param[in] _config Full path to configuration file.
      /// \return True if successful
      /// \sa InitializeMainWindow
      /// \sa InitializeDialogs
      public: bool LoadConfig(const std::string &_config);

      /// \brief Add previously loaded plugins to the main window.
      /// * Make sure the window is created first
      /// * Be sure to call LoadPlugin() for each plugin first
      /// * Plugins previously added must be loaded again
      /// \return True if successful
      public: bool AddPluginsToWindow();

      /// \brief Apply previously loaded config to the main window.
      /// * Make sure the window is created first
      /// * Be sure to call loadConfig() for each plugin first
      /// \return True if successful
      public: bool ApplyConfig();

      /// \brief Specifies the location of the default configuration file.
      /// This is the file that stores the user settings when pressing
      /// "Save configuration".
      /// \param[in] _path The default configuration full path including
      /// filename.
      /// \sa LoadDefaultConfig
      /// \sa defaultConfigPath
      public: void SetDefaultConfigPath(const std::string &_path);

      /// \brief Get the location of the default configuration file.
      /// \return The default configuration path.
      /// \sa LoadDefaultConfig
      /// \sa SetDefaultConfigPath
      public: std::string DefaultConfigPath();

      /// \brief Set the environment variable which defines the paths to
      /// look for plugins.
      /// \param[in] _env Name of environment variable.
      public: void SetPluginPathEnv(const std::string &_env);

      /// \brief Add an path to look for plugins.
      /// \param[in] _path Full path.
      public: void AddPluginPath(const std::string &_path);

      /// \brief Get the list of available plugins, organized by path. The
      /// paths are given in the following order:
      ///
      /// 1. Paths given by the environment variable
      /// 2. Paths added by calling addPluginPath
      /// 3. Path ~/.ignition/gui/plugins
      /// 4. The path where Ignition GUI plugins are installed
      ///
      /// \return A vector of pairs, where each pair contains:
      /// * A path
      /// * A vector of plugins in that path
      public: std::vector<std::pair<std::string, std::vector<std::string>>>
          PluginList();

      /// \brief Remove plugin by name. The plugin is removed from the
      /// application and its shared library unloaded if this was its last
      /// instance.
      /// \param[in] _pluginName Plugn instance's unique name
      /// \return True if successful
      public: bool RemovePlugin(const std::string &_pluginName);

      /// \brief Load the configuration from the default config file.
      /// \return True if successful
      /// \sa SetDefaultConfigPath
      /// \sa DefaultConfigPath
      /// \sa LoadConfig
      private: bool LoadDefaultConfig();

      /// \brief Create a main window, populate with previously loaded plugins
      /// and apply previously loaded configuration.
      /// An empty window will be created if no plugins have been loaded.
      /// \return True if successful
      /// \sa LoadConfig
      /// \sa LoadPlugin
      private: bool InitializeMainWindow();

      /// \brief Create individual dialogs for all previously loaded plugins.
      /// This has no effect if no plugins have been loaded.
      /// \return True if successful
      /// \sa LoadConfig
      /// \sa LoadPlugin
      private: bool InitializeDialogs();


      /// \brief Remove plugin by pointer.
      /// \param[in] _plugin Shared pointer to plugin
      private: void RemovePlugin(std::shared_ptr<Plugin> _plugin);

      /// \internal
      /// \brief Private data pointer
      private: std::unique_ptr<ApplicationPrivate> dataPtr;
    };

    /// \brief Get current running application, this is a cast of qGuiApp.
    /// \return Pointer to running application, or nullptr if none is running.
    IGNITION_GUI_VISIBLE
    Application *App();
  }
}
#endif<|MERGE_RESOLUTION|>--- conflicted
+++ resolved
@@ -83,26 +83,6 @@
       /// \return Pointer to QML engine
       public: QQmlApplicationEngine *Engine() const;
 
-<<<<<<< HEAD
-=======
-      /// \brief Load a configuration file, which includes window configurations
-      /// and plugins. This function doesn't instantiate the plugins, it just
-      /// keeps them in memory and they can be loaded later by either
-      /// instantiating a window or several dialogs.
-      /// \param[in] _config Full path to configuration file.
-      /// \return True if successful
-      /// \sa InitializeMainWindow
-      /// \sa InitializeDialogs
-      public: bool LoadConfig(const std::string &_config);
-
-      /// \brief Load the configuration from the default config file.
-      /// \return True if successful
-      /// \sa SetDefaultConfigPath
-      /// \sa DefaultConfigPath
-      /// \sa LoadConfig
-      public: bool LoadDefaultConfig();
-
->>>>>>> b1aa8eed
       /// \brief Load a plugin from a file name. The plugin file must be in the
       /// path.
       /// \param[in] _filename Plugin filename.
