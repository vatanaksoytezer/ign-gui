/*
 * Copyright (C) 2020 Open Source Robotics Foundation
 *
 * Licensed under the Apache License, Version 2.0 (the "License");
 * you may not use this file except in compliance with the License.
 * You may obtain a copy of the License at
 *
 *     http://www.apache.org/licenses/LICENSE-2.0
 *
 * Unless required by applicable law or agreed to in writing, software
 * distributed under the License is distributed on an "AS IS" BASIS,
 * WITHOUT WARRANTIES OR CONDITIONS OF ANY KIND, either express or implied.
 * See the License for the specific language governing permissions and
 * limitations under the License.
 *
*/
#ifndef IGNITION_GUI_GUIEVENTS_HH_
#define IGNITION_GUI_GUIEVENTS_HH_

#include <QEvent>
#include <memory>
#include <string>
#include <utility>
#include <vector>

#include <ignition/common/KeyEvent.hh>
#include <ignition/common/MouseEvent.hh>
#include <ignition/math/Vector2.hh>
#include <ignition/math/Vector3.hh>
#include <ignition/utils/ImplPtr.hh>

#include "ignition/gui/Export.hh"

namespace ignition
{
  namespace gui
  {
    /// \brief Namespace for all events.
    namespace events
    {
      /// User defined events should start from QEvent::MaxUser and
      /// count down to avoid collision with ign-gazebo events

      /// \brief Event called in the render thread of a 3D scene.
      /// It's safe to make rendering calls in this event's callback.
      class Render : public QEvent
      {
        public: Render()
            : QEvent(kType)
        {
        }
        /// \brief Unique type for this event.
        static const QEvent::Type kType = QEvent::Type(QEvent::MaxUser);
      };

      /// \brief The class for sending and receiving custom snap value events.
      /// This event is used in the Transform Control plugin tool when the
      /// user manually alters their snapping values.
      class SnapIntervals : public QEvent
      {
        /// \brief Constructor
        /// \param[in] _xyz XYZ snapping values.
        /// \param[in] _rpy RPY snapping values.
        /// \param[in] _scale Scale snapping values.
        public: SnapIntervals(
                    const math::Vector3d &_xyz,
                    const math::Vector3d &_rpy,
                    const math::Vector3d &_scale)
        : QEvent(kType), xyz(_xyz), rpy(_rpy), scale(_scale)
        {
        }

        /// \brief Get the XYZ snapping values.
        /// \return The XYZ snapping values.
        public: math::Vector3d Position() const
        {
          return this->xyz;
        }

        /// \brief Get the RPY snapping values.
        /// \return The RPY snapping values.
        public: math::Vector3d Rotation() const
        {
          return this->rpy;
        }

        /// \brief Get the scale snapping values.
        /// \return The scale snapping values.
        public: math::Vector3d Scale() const
        {
          return this->scale;
        }

        /// \brief The QEvent representing a snap event occurrence.
        static const QEvent::Type kType = QEvent::Type(QEvent::MaxUser - 1);

        /// \brief XYZ snapping values in meters, these values must be positive.
        private: math::Vector3d xyz;

        /// \brief RPY snapping values in degrees, these values must be
        /// positive.
        private: math::Vector3d rpy;

        /// \brief Scale snapping values - a multiplier of the current size,
        /// these values must be positive.
        private: math::Vector3d scale;
      };

      /// \brief Event called to spawn a resource, given its description as a
      /// string.
      class SpawnFromDescription : public QEvent
      {
        /// \brief Constructor
        /// \param[in] _string The resource's description as a string, such
        /// as an SDF file.
        public: explicit SpawnFromDescription(const std::string &_description)
            : QEvent(kType), description(_description)
        {
        }

        /// \brief Unique type for this event.
        static const QEvent::Type kType = QEvent::Type(QEvent::MaxUser - 2);

        /// \brief Get the string description of the resource.
        /// \return The resource string
        public: const std::string &Description() const
        {
          return this->description;
        }

        /// \brief The string of the resource to be spawned.
        std::string description;
      };

      /// \brief Event called to spawn a resource, which takes the path
      /// to its file.
      class SpawnFromPath : public QEvent
      {
        /// \brief Constructor
        /// \param[in] _filePath The path to a file.
        public: explicit SpawnFromPath(const std::string &_filePath)
            : QEvent(kType), filePath(_filePath)
        {
        }

        /// \brief Unique type for this event.
        static const QEvent::Type kType = QEvent::Type(QEvent::MaxUser - 3);

        /// \brief Get the path of the file.
        /// \return The file path.
        public: const std::string &FilePath() const
        {
          return this->filePath;
        }

        /// \brief The path of file to be previewed.
        std::string filePath;
      };

      /// \brief Event which is called to broadcast the 3D coordinates of a
      /// user's mouse hover within the scene.
      class HoverToScene : public QEvent
      {
        /// \brief Constructor
        /// \param[in] _point The point at which the mouse is hovering within
        /// the scene
        public: explicit HoverToScene(const math::Vector3d &_point)
            : QEvent(kType), point(_point)
        {
        }

        /// \brief Unique type for this event.
        static const QEvent::Type kType = QEvent::Type(QEvent::MaxUser - 4);

        /// \brief Get the point within the scene over which the user is
        /// hovering.
        /// \return The 3D point
        public: math::Vector3d Point() const
        {
          return this->point;
        }

        /// \brief The 3D point over which the user is hovering.
        private: math::Vector3d point;
      };

      /// \brief Event which is called to broadcast the 3D coordinates of a
      /// user's left click within the scene.
      /// \sa LeftClickOnScene
      class LeftClickToScene : public QEvent
      {
        /// \brief Constructor
        /// \param[in] _point The point which the user has left clicked within
        /// the scene
        public: explicit LeftClickToScene(const math::Vector3d &_point)
            : QEvent(kType), point(_point)
        {
        }

        /// \brief Unique type for this event.
        static const QEvent::Type kType = QEvent::Type(QEvent::MaxUser - 5);

        /// \brief Get the point within the scene that the user clicked.
        /// \return The 3D point.
        public: math::Vector3d Point() const
        {
          return this->point;
        }

        /// \brief The 3D point that the user clicked within the scene.
        private: math::Vector3d point;
      };

      /// \brief Event which is called to broadcast the 3D coordinates of a
      /// user's right click within the scene.
      /// \sa RightClickOnScene
      class RightClickToScene : public QEvent
      {
        /// \brief Constructor
        /// \param[in] _point The point which the user has right clicked
        /// within the scene
        public: explicit RightClickToScene(const math::Vector3d &_point)
            : QEvent(kType), point(_point)
        {
        }

        /// \brief Unique type for this event.
        static const QEvent::Type kType = QEvent::Type(QEvent::MaxUser - 6);

        /// \brief Get the point within the scene that the user clicked.
        /// \return The 3D point.
        public: math::Vector3d Point() const
        {
          return this->point;
        }

        /// \brief The 3D point that the user clicked within the scene.
        private: math::Vector3d point;
      };

      /// \brief Event which is called to enable or disable the dropdown menu.
      /// This is primarily used by plugins which also use the right click
      /// mouse event to cancel any actions currently in progress.
      class DropdownMenuEnabled : public QEvent
      {
        /// \brief Constructor
        /// \param[in] _menuEnabled The boolean indicating whether the dropdown
        /// menu should be enabled or disabled.
        public: explicit DropdownMenuEnabled(bool _menuEnabled)
            : QEvent(kType), menuEnabled(_menuEnabled)
        {
        }

        /// \brief Unique type for this event.
        static const QEvent::Type kType = QEvent::Type(QEvent::MaxUser - 7);

        /// \brief Gets whether the menu is enabled or not for this event.
        /// \return True if enabling the menu, false if disabling the menu
        public: bool MenuEnabled() const
        {
          return this->menuEnabled;
        }

        /// \brief The boolean indicating whether the menu is disabled or not
        /// for this event.
        private: bool menuEnabled;
      };

      /// \brief Event which is called to broadcast information about left
      /// mouse clicks on the scene.
      /// For the 3D coordinates of that point on the scene, see
      /// `LeftClickToScene`.
      /// \sa LeftClickToScene
      class IGNITION_GUI_VISIBLE LeftClickOnScene : public QEvent
      {
        /// \brief Constructor
        /// \param[in] _mouse The left mouse event on the scene
        public: explicit LeftClickOnScene(
          const common::MouseEvent &_mouse);

        /// \brief Unique type for this event.
        static const QEvent::Type kType = QEvent::Type(QEvent::MaxUser - 10);

        /// \brief Return the left mouse event
        public: const common::MouseEvent &Mouse() const;

        /// \internal
        /// \brief Private data pointer
        IGN_UTILS_IMPL_PTR(dataPtr)
      };

      /// \brief Event which is called to broadcast information about right
      /// mouse clicks on the scene.
      /// For the 3D coordinates of that point on the scene, see
      /// `RightClickToScene`.
      /// \sa RightClickToScene
      class IGNITION_GUI_VISIBLE RightClickOnScene : public QEvent
      {
        /// \brief Constructor
        /// \param[in] _mouse The right mouse event on the scene
        public: RightClickOnScene(
          const common::MouseEvent &_mouse);

        /// \brief Unique type for this event.
        static const QEvent::Type kType = QEvent::Type(QEvent::MaxUser - 11);

        /// \brief Return the right mouse event
        public: const common::MouseEvent &Mouse() const;

        /// \internal
        /// \brief Private data pointer
        IGN_UTILS_IMPL_PTR(dataPtr)
      };

<<<<<<< HEAD
      class IGNITION_GUI_VISIBLE BlockOrbit : public QEvent
      {
        public: explicit BlockOrbit(const bool &_block);

        /// \brief Unique type for this event.
        static const QEvent::Type kType = QEvent::Type(QEvent::MaxUser - 12);

        public: bool Block() const;
=======
      /// \brief Event which is called to broadcast the key release within
      /// the scene.
      class IGNITION_GUI_VISIBLE KeyReleaseOnScene : public QEvent
      {
        /// \brief Constructor
        /// \param[in] _key The key released event within the scene
        public: explicit KeyReleaseOnScene(const common::KeyEvent &_key);

        /// \brief Unique type for this event.
        static const QEvent::Type kType = QEvent::Type(QEvent::MaxUser - 8);

        /// \brief Get the released key within the scene that the user released.
        /// \return The key code.
        public: common::KeyEvent Key() const;

        /// \internal
        /// \brief Private data pointer
        IGN_UTILS_IMPL_PTR(dataPtr)
      };

      /// \brief Event which is called to broadcast the key press within
      /// the scene.
      class IGNITION_GUI_VISIBLE KeyPressOnScene : public QEvent
      {
        /// \brief Constructor
        /// \param[in] _key The pressed key within the scene
        public: explicit KeyPressOnScene(const common::KeyEvent &_key);

        /// \brief Unique type for this event.
        static const QEvent::Type kType = QEvent::Type(QEvent::MaxUser - 9);

        /// \brief Get the key within the scene that the user pressed
        /// \return The key code.
        public: common::KeyEvent Key() const;
>>>>>>> 9b2cea17

        /// \internal
        /// \brief Private data pointer
        IGN_UTILS_IMPL_PTR(dataPtr)
      };
    }
  }
}

#endif  // IGNITION_GUI_GUIEVENTS_HH_<|MERGE_RESOLUTION|>--- conflicted
+++ resolved
@@ -312,16 +312,6 @@
         IGN_UTILS_IMPL_PTR(dataPtr)
       };
 
-<<<<<<< HEAD
-      class IGNITION_GUI_VISIBLE BlockOrbit : public QEvent
-      {
-        public: explicit BlockOrbit(const bool &_block);
-
-        /// \brief Unique type for this event.
-        static const QEvent::Type kType = QEvent::Type(QEvent::MaxUser - 12);
-
-        public: bool Block() const;
-=======
       /// \brief Event which is called to broadcast the key release within
       /// the scene.
       class IGNITION_GUI_VISIBLE KeyReleaseOnScene : public QEvent
@@ -356,7 +346,20 @@
         /// \brief Get the key within the scene that the user pressed
         /// \return The key code.
         public: common::KeyEvent Key() const;
->>>>>>> 9b2cea17
+
+        /// \internal
+        /// \brief Private data pointer
+        IGN_UTILS_IMPL_PTR(dataPtr)
+      };
+
+      class IGNITION_GUI_VISIBLE BlockOrbit : public QEvent
+      {
+        public: explicit BlockOrbit(const bool &_block);
+
+        /// \brief Unique type for this event.
+        static const QEvent::Type kType = QEvent::Type(QEvent::MaxUser - 12);
+
+        public: bool Block() const;
 
         /// \internal
         /// \brief Private data pointer
