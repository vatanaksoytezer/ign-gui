--- conflicted
+++ resolved
@@ -280,11 +280,11 @@
       from: "floating"
       to: "floating_collapsed"
       NumberAnimation {
-        target: card
+        target: cardPane
         property: "height"
         duration: 200
         easing.type: Easing.OutCubic
-        from: card.height
+        from: cardPane.height
         to: 50
       }
     },
@@ -292,7 +292,7 @@
       from: "floating_collapsed"
       to: "floating"
       NumberAnimation {
-        target: card
+        target: cardPane
         property: "height"
         duration: 200
         easing.type: Easing.InCubic
@@ -312,11 +312,11 @@
       from: "docked"
       to: "docked_collapsed"
       NumberAnimation {
-        target: card
+        target: cardPane
         property: "parent.Layout.minimumHeight"
         duration: 200
         easing.type: Easing.OutCubic
-        from: card.height
+        from: cardPane.height
         to: 50
       }
     },
@@ -324,7 +324,7 @@
       from: "docked_collapsed"
       to: "docked"
       NumberAnimation {
-        target: card
+        target: cardPane
         property: "parent.Layout.minimumHeight"
         duration: 200
         easing.type: Easing.InCubic
@@ -347,11 +347,11 @@
         ScriptAction {script: leaveDockedState()}
         ScriptAction {script: enterFloatingState()}
         NumberAnimation {
-          target: card
+          target: cardPane
           property: "height"
           duration: 200
           easing.type: Easing.OutCubic
-          from: card.height
+          from: cardPane.height
           to: 50
         }
       }
@@ -383,17 +383,13 @@
     var splitName = backgroundItem.addSplitItem();
     var splitItem = backgroundItem.childItems[splitName];
 
-    const collapsed = card.height === 50
+    const collapsed = cardPane.height === 50
 
     // Reparent to split
-<<<<<<< HEAD
     cardPane.parent = splitItem;
-=======
-    card.parent = splitItem;
 
     // Retain collapsed or expanded state
-    card.parent.Layout.minimumHeight = collapsed ? 50 : content.children[0].Layout.minimumHeight;
->>>>>>> 0507efc0
+    cardPane.parent.Layout.minimumHeight = collapsed ? 50 : content.children[0].Layout.minimumHeight;
   }
 
   /**
@@ -401,23 +397,17 @@
    */
   function enterFloatingState()
   {
-    const collapsed = card.parent.Layout.minimumHeight === 50;
+    const collapsed = cardPane.parent.Layout.minimumHeight === 50;
     // Reparent to main window's background
     cardPane.parent = backgroundItem
 
     // Resize to minimum size
-<<<<<<< HEAD
     cardPane.clearAnchors();
     cardPane.width = content.children[0].Layout.minimumWidth;
-    cardPane.height = content.children[0].Layout.minimumHeight;
-=======
-    card.clearAnchors();
-    card.width = content.children[0].Layout.minimumWidth;
 
     // Retain collapsed or expanded state
-    card.height = collapsed ? 50 : content.children[0].Layout.minimumHeight;
+    cardPane.height = collapsed ? 50 : content.children[0].Layout.minimumHeight;
     lastHeight = content.children[0].Layout.minimumHeight;
->>>>>>> 0507efc0
   }
 
   /**
@@ -508,11 +498,7 @@
       // TODO(louise) support window state
       ToolButton {
         id: dockButton
-<<<<<<< HEAD
-        text: cardPane.state === "docked" ? floatIcon : dockIcon
-=======
-        text: (card.state === "docked" || card.state === "docked_collapsed") ? floatIcon : dockIcon
->>>>>>> 0507efc0
+        text: (cardPane.state === "docked" || cardPane.state === "docked_collapsed") ? floatIcon : dockIcon
         contentItem: Text {
           text: dockButton.text
           font: dockButton.font
@@ -523,25 +509,21 @@
         }
         visible: cardPane.showDockButton && !cardPane.standalone
         onClicked: {
-<<<<<<< HEAD
-          const docked = cardPane.state === "docked"
-          cardPane.state = docked ? "floating" : "docked"
-=======
-          switch(card.state) {
+          switch(cardPane.state) {
             case "floating_collapsed": {
-              card.state = "docked_collapsed"
+              cardPane.state = "docked_collapsed"
               break;
             }
             case "floating": {
-              card.state = "docked"
+              cardPane.state = "docked"
               break;
             }
             case "docked": {
-              card.state = "floating"
+              cardPane.state = "floating"
               break;
             }
             case "docked_collapsed": {
-              card.state = "floating_collapsed"
+              cardPane.state = "floating_collapsed"
               break;
             }
           }
@@ -551,49 +533,48 @@
       // Collapse button
       ToolButton {
         id: collapseButton
-        visible: card.showCollapseButton && !card.standalone
-        text: card.height <= 50.5 ? expandIcon : collapseIcon;
+        visible: cardPane.showCollapseButton && !cardPane.standalone
+        text: cardPane.height <= 50.5 ? expandIcon : collapseIcon;
         contentItem: Text {
           text: collapseButton.text
           font: collapseButton.font
           opacity: enabled ? 1.0 : 0.3
-          color: card.Material.background
+          color: cardPane.Material.background
           horizontalAlignment: Text.AlignHCenter
           verticalAlignment: Text.AlignVCenter
         }
         onClicked: {
-          switch(card.state) {
+          switch(cardPane.state) {
             case "floating_collapsed": {
-              card.state = "floating"
+              cardPane.state = "floating"
               break;
             }
             case "floating": {
               // When user manually minimized the plugin using resize
-              if(card.height === 50) {
+              if(cardPane.height === 50) {
                 // Handles the case when a floating plugin is loaded using config
                 if(lastHeight === 50) {
                   lastHeight = content.children[0].Layout.minimumHeight;
                 }
                 // Set state to floating collapsed and then expand for animation
-                card.state = "floating_collapsed"
-                card.state = "floating"
+                cardPane.state = "floating_collapsed"
+                cardPane.state = "floating"
               } else {
-                lastHeight = card.height
+                lastHeight = cardPane.height
                 // Set card state to collapsed
-                card.state = "floating_collapsed"
+                cardPane.state = "floating_collapsed"
               }
               break;
             }
             case "docked": {
-              card.state = "docked_collapsed"
+              cardPane.state = "docked_collapsed"
               break;
             }
             case "docked_collapsed": {
-              card.state = "docked"
+              cardPane.state = "docked"
               break;
             }
           }
->>>>>>> 0507efc0
         }
       }
 
