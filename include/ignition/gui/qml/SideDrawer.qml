import QtQuick 2.9
import QtQuick.Controls 2.2

/**
 * Side menu
 */
Drawer {
<<<<<<< HEAD

  function onAction(action) {
    switch(action) {
      case "loadConfig":
        loadConfig()
        break
      case "saveConfig":
        saveConfig()
        break
      case "saveConfigAs":
        saveConfigAs()
        break
      case "styleSettings":
        styleDialog.open()
        break
      case "aboutDialog":
        aboutDialog.open()
        break
      case "close":
        window.close()
        break
      default:
        break
    }
  }
=======
>>>>>>> 9752dc39

  Rectangle {
    objectName: "sideDrawer"
    id: sideDrawer
    anchors.fill: parent
<<<<<<< HEAD
    property var sDialog: styleDialog

    ListModel {
      id: drawerModel

      ListElement {
        title: "Load configuration"
        action: "loadConfig"
      }
      ListElement {
        title: "Save configuration"
        action: "saveConfig"
      }
      ListElement {
        title: "Save configuration as"
        action: "saveConfigAs"
      }
      ListElement {
        title: "Style settings"
        action: "styleSettings"
      }
      ListElement {
        title: "About"
        action: "aboutDialog"
      }
      ListElement {
        title: "Quit"
        action: "close"
      }
    }

    ListView {
      id: listView
      anchors.fill: parent
      visible: MainWindow.showDefaultPanelOpts

      delegate: ItemDelegate {
        width: parent.width
        text: title
        highlighted: ListView.isCurrentItem
        onClicked: {
          onAction(action)
          drawer.close()
        }
=======

    function closeDrawer() {
      drawer.close();
    }

    function onAction(action) {
      switch(action) {
        case "loadConfig":
          loadConfig()
          break
        case "saveConfig":
          saveConfig()
          break
        case "saveConfigAs":
          saveConfigAs()
          break
        case "styleSettings":
          styleDialog.open()
          break
        case "aboutDialog":
          aboutDialog.open()
          break
        case "close":
          window.close()
          break
        default:
          break
      }
    }

    ListModel {
      id: drawerModel

      ListElement {
        title: "Load configuration"
        action: "loadConfig"
      }
      ListElement {
        title: "Save configuration"
        action: "saveConfig"
      }
      ListElement {
        title: "Save configuration as"
        action: "saveConfigAs"
      }
      ListElement {
        title: "Style settings"
        action: "styleSettings"
      }
      ListElement {
        title: "About"
        action: "aboutDialog"
      }
      ListElement {
        title: "Quit"
        action: "close"
>>>>>>> 9752dc39
      }

<<<<<<< HEAD
      model: drawerModel

=======
    ListView {
      id: listView
      anchors.fill: parent
      visible: MainWindow.showDefaultDrawerOpts

      delegate: ItemDelegate {
        width: parent.width
        text: title
        highlighted: ListView.isCurrentItem
        onClicked: {
          sideDrawer.onAction(action)
          sideDrawer.closeDrawer();
        }
      }

      model: drawerModel

>>>>>>> 9752dc39
      ScrollIndicator.vertical: ScrollIndicator { }
    }
  }
}<|MERGE_RESOLUTION|>--- conflicted
+++ resolved
@@ -5,85 +5,11 @@
  * Side menu
  */
 Drawer {
-<<<<<<< HEAD
-
-  function onAction(action) {
-    switch(action) {
-      case "loadConfig":
-        loadConfig()
-        break
-      case "saveConfig":
-        saveConfig()
-        break
-      case "saveConfigAs":
-        saveConfigAs()
-        break
-      case "styleSettings":
-        styleDialog.open()
-        break
-      case "aboutDialog":
-        aboutDialog.open()
-        break
-      case "close":
-        window.close()
-        break
-      default:
-        break
-    }
-  }
-=======
->>>>>>> 9752dc39
 
   Rectangle {
     objectName: "sideDrawer"
     id: sideDrawer
     anchors.fill: parent
-<<<<<<< HEAD
-    property var sDialog: styleDialog
-
-    ListModel {
-      id: drawerModel
-
-      ListElement {
-        title: "Load configuration"
-        action: "loadConfig"
-      }
-      ListElement {
-        title: "Save configuration"
-        action: "saveConfig"
-      }
-      ListElement {
-        title: "Save configuration as"
-        action: "saveConfigAs"
-      }
-      ListElement {
-        title: "Style settings"
-        action: "styleSettings"
-      }
-      ListElement {
-        title: "About"
-        action: "aboutDialog"
-      }
-      ListElement {
-        title: "Quit"
-        action: "close"
-      }
-    }
-
-    ListView {
-      id: listView
-      anchors.fill: parent
-      visible: MainWindow.showDefaultPanelOpts
-
-      delegate: ItemDelegate {
-        width: parent.width
-        text: title
-        highlighted: ListView.isCurrentItem
-        onClicked: {
-          onAction(action)
-          drawer.close()
-        }
-=======
 
     function closeDrawer() {
       drawer.close();
@@ -140,13 +66,9 @@
       ListElement {
         title: "Quit"
         action: "close"
->>>>>>> 9752dc39
       }
+    }
 
-<<<<<<< HEAD
-      model: drawerModel
-
-=======
     ListView {
       id: listView
       anchors.fill: parent
@@ -164,7 +86,6 @@
 
       model: drawerModel
 
->>>>>>> 9752dc39
       ScrollIndicator.vertical: ScrollIndicator { }
     }
   }
