--- conflicted
+++ resolved
@@ -24,6 +24,7 @@
 #include <ignition/math/Vector2.hh>
 #include <ignition/math/Vector3.hh>
 
+#include "ignition/gui/qt.h"
 #include "ignition/gui/Plugin.hh"
 
 namespace ignition
@@ -69,8 +70,8 @@
     /// ray cast from the given 2D screen coordinates.
     /// \param[in] _screenPos 2D coordinates on the screen, in pixels.
     /// \return 3D coordinates of a point in the 3D scene.
-    public: math::Vector3d ScreenToScene(const math::Vector2i &_screenPos)
-        const;
+    // piublic: math::Vector3d ScreenToScene(const math::Vector2i &_screenPos)
+    //    const;
 
     // Documentation inherited
 //    protected: virtual QPaintEngine *paintEngine() const override;
@@ -98,15 +99,9 @@
     private: std::unique_ptr<Scene3DPrivate> dataPtr;
 
 
-    private: void InitializeEngine();
-    private: void ActivateRenderWindowContext();
-    private: void DoneRenderWindowContext();
   };
 
-<<<<<<< HEAD
   /// \brief A QQUickItem that manages the render window
-=======
->>>>>>> ffbeb70f
   class RenderWindowItem: public QQuickItem
   {
     Q_OBJECT
