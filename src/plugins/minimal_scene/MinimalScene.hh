--- conflicted
+++ resolved
@@ -128,9 +128,6 @@
     /// \brief Handle mouse event for view control
     private: void HandleMouseEvent();
 
-<<<<<<< HEAD
-    public: void BroadcastLeftClick();
-=======
     /// \brief Handle mouse event for view control
     private: void HandleMouseViewControl();
 
@@ -142,7 +139,6 @@
 
     /// \brief Broadcasts a right click within the scene
     private: void BroadcastRightClick();
->>>>>>> 8a3f62f2
 
     /// \brief Retrieve the first point on a surface in the 3D scene hit by a
     /// ray cast from the given 2D screen coordinates.
