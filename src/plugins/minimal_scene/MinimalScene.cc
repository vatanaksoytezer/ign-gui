/*
 * Copyright (C) 2017 Open Source Robotics Foundation
 *
 * Licensed under the Apache License, Version 2.0 (the "License");
 * you may not use this file except in compliance with the License.
 * You may obtain a copy of the License at
 *
 *     http://www.apache.org/licenses/LICENSE-2.0
 *
 * Unless required by applicable law or agreed to in writing, software
 * distributed under the License is distributed on an "AS IS" BASIS,
 * WITHOUT WARRANTIES OR CONDITIONS OF ANY KIND, either express or implied.
 * See the License for the specific language governing permissions and
 * limitations under the License.
 *
*/

#include "MinimalScene.hh"

#include <algorithm>
#include <map>
#include <sstream>
#include <string>
#include <vector>

#include <ignition/common/Console.hh>
#include <ignition/common/KeyEvent.hh>
#include <ignition/common/MouseEvent.hh>
#include <ignition/math/Vector2.hh>
#include <ignition/math/Vector3.hh>
#include <ignition/plugin/Register.hh>

// TODO(louise) Remove these pragmas once ign-rendering
// is disabling the warnings
#ifdef _MSC_VER
#pragma warning(push, 0)
#endif

#include <ignition/rendering/Camera.hh>
#include <ignition/rendering/RayQuery.hh>
#include <ignition/rendering/RenderEngine.hh>
#include <ignition/rendering/RenderingIface.hh>
#include <ignition/rendering/Scene.hh>

#ifdef _MSC_VER
#pragma warning(pop)
#endif

#include "ignition/gui/Application.hh"
#include "ignition/gui/Conversions.hh"
#include "ignition/gui/GuiEvents.hh"
#include "ignition/gui/MainWindow.hh"

/// \brief Private data class for IgnRenderer
class ignition::gui::plugins::IgnRenderer::Implementation
{
  /// \brief Flag to indicate if mouse event is dirty
  public: bool mouseDirty{false};

  /// \brief Flag to indicate if hover event is dirty
  public: bool hoverDirty{false};

  /// \brief Mouse event
  public: common::MouseEvent mouseEvent;

<<<<<<< HEAD
    /// \brief Mouse event
    public: common::KeyEvent keyEvent;

    /// \brief Mutex to protect mouse events
    public: std::mutex mutex;
=======
  /// \brief Key event
  public: common::KeyEvent keyEvent;

  /// \brief Mouse move distance since last event.
  public: math::Vector2d drag;

  /// \brief Mutex to protect mouse events
  public: std::mutex mutex;
>>>>>>> 9b2cea17

  /// \brief User camera
  public: rendering::CameraPtr camera{nullptr};

<<<<<<< HEAD
    /// \brief The currently hovered mouse position in screen coordinates
    public: math::Vector2i mouseHoverPos{math::Vector2i::Zero};
=======
  /// \brief Camera orbit controller
  public: rendering::OrbitViewController viewControl;

  /// \brief The currently hovered mouse position in screen coordinates
  public: math::Vector2i mouseHoverPos{math::Vector2i::Zero};
>>>>>>> 9b2cea17

  /// \brief Ray query for mouse clicks
  public: rendering::RayQueryPtr rayQuery{nullptr};

  /// \brief View control focus target
  public: math::Vector3d target;
};

/// \brief Private data class for RenderWindowItem
class ignition::gui::plugins::RenderWindowItem::Implementation
{
  /// \brief Keep latest mouse event
  public: common::MouseEvent mouseEvent;

  /// \brief Render thread
  public : RenderThread *renderThread = nullptr;

  //// \brief List of threads
  public: static QList<QThread *> threads;
};

/// \brief Private data class for MinimalScene
class ignition::gui::plugins::MinimalScene::Implementation
{
};

using namespace ignition;
using namespace gui;
using namespace plugins;

QList<QThread *> RenderWindowItem::Implementation::threads;

/////////////////////////////////////////////////
IgnRenderer::IgnRenderer()
  : dataPtr(utils::MakeUniqueImpl<Implementation>())
{
}

/////////////////////////////////////////////////
void IgnRenderer::Render()
{
  if (this->textureDirty)
  {
    this->dataPtr->camera->SetImageWidth(this->textureSize.width());
    this->dataPtr->camera->SetImageHeight(this->textureSize.height());
    this->dataPtr->camera->SetAspectRatio(this->textureSize.width() /
        this->textureSize.height());
    // setting the size should cause the render texture to be rebuilt
    this->dataPtr->camera->PreRender();
    this->textureDirty = false;
  }

  this->textureId = this->dataPtr->camera->RenderTextureGLId();

  // view control
  this->HandleMouseEvent();

  // update and render to texture
  this->dataPtr->camera->Update();

  if (ignition::gui::App())
  {
    ignition::gui::App()->sendEvent(
        ignition::gui::App()->findChild<ignition::gui::MainWindow *>(),
        new gui::events::Render());
  }
}

/////////////////////////////////////////////////
void IgnRenderer::HandleMouseEvent()
{
  std::lock_guard<std::mutex> lock(this->dataPtr->mutex);
  this->BroadcastHoverPos();
  this->BroadcastLeftClick();
  this->BroadcastRightClick();
  this->HandleMouseViewControl();
  this->dataPtr->mouseDirty = false;
}

/////////////////////////////////////////////////
void IgnRenderer::HandleMouseViewControl()
{
  if (!this->dataPtr->mouseDirty)
    return;

  auto pos = this->ScreenToScene(this->dataPtr->mouseEvent.Pos());

  events::LeftClickOnScene leftClickOnSceneEvent(this->dataPtr->mouseEvent);
  events::LeftClickToScene leftClickToSceneEvent(pos);
  App()->sendEvent(App()->findChild<MainWindow *>(), &leftClickOnSceneEvent);
  App()->sendEvent(App()->findChild<MainWindow *>(), &leftClickToSceneEvent);
}

////////////////////////////////////////////////
void IgnRenderer::HandleKeyPress(QKeyEvent *_e)
{
  if (_e->isAutoRepeat())
    return;

  std::lock_guard<std::mutex> lock(this->dataPtr->mutex);

  this->dataPtr->keyEvent.SetKey(_e->key());
  this->dataPtr->keyEvent.SetText(_e->text().toStdString());

  this->dataPtr->keyEvent.SetControl(
    (_e->modifiers() & Qt::ControlModifier));
  this->dataPtr->keyEvent.SetShift(
    (_e->modifiers() & Qt::ShiftModifier));
  this->dataPtr->keyEvent.SetAlt(
    (_e->modifiers() & Qt::AltModifier));

  this->dataPtr->mouseEvent.SetControl(this->dataPtr->keyEvent.Control());
  this->dataPtr->mouseEvent.SetShift(this->dataPtr->keyEvent.Shift());
  this->dataPtr->mouseEvent.SetAlt(this->dataPtr->keyEvent.Alt());
  this->dataPtr->keyEvent.SetType(common::KeyEvent::PRESS);
}

////////////////////////////////////////////////
void IgnRenderer::HandleKeyRelease(QKeyEvent *_e)
{
  if (_e->isAutoRepeat())
    return;

  std::lock_guard<std::mutex> lock(this->dataPtr->mutex);

  this->dataPtr->keyEvent.SetKey(0);

  this->dataPtr->keyEvent.SetControl(
    (_e->modifiers() & Qt::ControlModifier)
    && (_e->key() != Qt::Key_Control));
  this->dataPtr->keyEvent.SetShift(
    (_e->modifiers() & Qt::ShiftModifier)
    && (_e->key() != Qt::Key_Shift));
  this->dataPtr->keyEvent.SetAlt(
    (_e->modifiers() & Qt::AltModifier)
    && (_e->key() != Qt::Key_Alt));

  this->dataPtr->mouseEvent.SetControl(this->dataPtr->keyEvent.Control());
  this->dataPtr->mouseEvent.SetShift(this->dataPtr->keyEvent.Shift());
  this->dataPtr->mouseEvent.SetAlt(this->dataPtr->keyEvent.Alt());
  this->dataPtr->keyEvent.SetType(common::KeyEvent::RELEASE);
}

/////////////////////////////////////////////////
void IgnRenderer::BroadcastHoverPos()
{
  if (!this->dataPtr->hoverDirty)
    return;

  auto pos = this->ScreenToScene(this->dataPtr->mouseHoverPos);

  events::HoverToScene hoverToSceneEvent(pos);
  App()->sendEvent(App()->findChild<MainWindow *>(), &hoverToSceneEvent);
}

/////////////////////////////////////////////////
void IgnRenderer::BroadcastLeftClick()
{
  if (!this->dataPtr->mouseDirty)
    return;

  if (this->dataPtr->mouseEvent.Dragging())
    return;

  if (this->dataPtr->mouseEvent.Button() != common::MouseEvent::LEFT ||
      this->dataPtr->mouseEvent.Type() != common::MouseEvent::RELEASE)
    return;

  auto pos = this->ScreenToScene(this->dataPtr->mouseEvent.Pos());

  events::LeftClickToScene leftClickToSceneEvent(pos);
  App()->sendEvent(App()->findChild<MainWindow *>(), &leftClickToSceneEvent);
}

/////////////////////////////////////////////////
void IgnRenderer::BroadcastRightClick()
{
  if (!this->dataPtr->mouseDirty)
    return;

  if (this->dataPtr->mouseEvent.Dragging())
    return;

  if (this->dataPtr->mouseEvent.Button() != common::MouseEvent::RIGHT ||
      this->dataPtr->mouseEvent.Type() != common::MouseEvent::RELEASE)
    return;

  auto pos = this->ScreenToScene(this->dataPtr->mouseEvent.Pos());

  events::RightClickToScene rightClickToSceneEvent(pos);
  App()->sendEvent(App()->findChild<MainWindow *>(), &rightClickToSceneEvent);
}

/////////////////////////////////////////////////
void IgnRenderer::Initialize()
{
  if (this->initialized)
    return;

  std::map<std::string, std::string> params;
  params["useCurrentGLContext"] = "1";
  auto engine = rendering::engine(this->engineName, params);
  if (!engine)
  {
    ignerr << "Engine [" << this->engineName << "] is not supported"
           << std::endl;
    return;
  }

  // Scene
  auto scene = engine->SceneByName(this->sceneName);
  if (!scene)
  {
    igndbg << "Create scene [" << this->sceneName << "]" << std::endl;
    scene = engine->CreateScene(this->sceneName);
    scene->SetAmbientLight(this->ambientLight);
    scene->SetBackgroundColor(this->backgroundColor);
  }

  if (this->skyEnable)
  {
    scene->SetSkyEnabled(true);
  }

  auto root = scene->RootVisual();

  // Camera
  this->dataPtr->camera = scene->CreateCamera();
  root->AddChild(this->dataPtr->camera);
  this->dataPtr->camera->SetLocalPose(this->cameraPose);
  this->dataPtr->camera->SetImageWidth(this->textureSize.width());
  this->dataPtr->camera->SetImageHeight(this->textureSize.height());
  this->dataPtr->camera->SetAntiAliasing(8);
  this->dataPtr->camera->SetHFOV(M_PI * 0.5);
  // setting the size and calling PreRender should cause the render texture to
  // be rebuilt
  this->dataPtr->camera->PreRender();
  this->textureId = this->dataPtr->camera->RenderTextureGLId();

  // Ray Query
  this->dataPtr->rayQuery = this->dataPtr->camera->Scene()->CreateRayQuery();

  this->initialized = true;
}

/////////////////////////////////////////////////
void IgnRenderer::Destroy()
{
  auto engine = rendering::engine(this->engineName);
  if (!engine)
    return;
  auto scene = engine->SceneByName(this->sceneName);
  if (!scene)
    return;
  scene->DestroySensor(this->dataPtr->camera);

  // If that was the last sensor, destroy scene
  if (scene->SensorCount() == 0)
  {
    igndbg << "Destroy scene [" << scene->Name() << "]" << std::endl;
    engine->DestroyScene(scene);

    // TODO(anyone) If that was the last scene, terminate engine?
  }
}

/////////////////////////////////////////////////
void IgnRenderer::NewHoverEvent(const math::Vector2i &_hoverPos)
{
  std::lock_guard<std::mutex> lock(this->dataPtr->mutex);
  this->dataPtr->mouseHoverPos = _hoverPos;
  this->dataPtr->hoverDirty = true;
}

/////////////////////////////////////////////////
void IgnRenderer::NewMouseEvent(const common::MouseEvent &_e)
{
  std::lock_guard<std::mutex> lock(this->dataPtr->mutex);
  this->dataPtr->mouseEvent = _e;
  this->dataPtr->mouseDirty = true;
}

/////////////////////////////////////////////////
math::Vector3d IgnRenderer::ScreenToScene(
    const math::Vector2i &_screenPos) const
{
  // Normalize point on the image
  double width = this->dataPtr->camera->ImageWidth();
  double height = this->dataPtr->camera->ImageHeight();

  double nx = 2.0 * _screenPos.X() / width - 1.0;
  double ny = 1.0 - 2.0 * _screenPos.Y() / height;

  // Make a ray query
  this->dataPtr->rayQuery->SetFromCamera(
      this->dataPtr->camera, math::Vector2d(nx, ny));

  auto result = this->dataPtr->rayQuery->ClosestPoint();
  if (result)
    return result.point;

  // Set point to be 10m away if no intersection found
  return this->dataPtr->rayQuery->Origin() +
      this->dataPtr->rayQuery->Direction() * 10;
}

/////////////////////////////////////////////////
RenderThread::RenderThread()
{
  RenderWindowItem::Implementation::threads << this;
}

/////////////////////////////////////////////////
void RenderThread::RenderNext()
{
  this->context->makeCurrent(this->surface);

  if (!this->ignRenderer.initialized)
  {
    // Initialize renderer
    this->ignRenderer.Initialize();
  }

  // check if engine has been successfully initialized
  if (!this->ignRenderer.initialized)
  {
    ignerr << "Unable to initialize renderer" << std::endl;
    return;
  }

  this->ignRenderer.Render();

  emit TextureReady(this->ignRenderer.textureId, this->ignRenderer.textureSize);
}

/////////////////////////////////////////////////
void RenderThread::ShutDown()
{
  this->context->makeCurrent(this->surface);

  this->ignRenderer.Destroy();

  this->context->doneCurrent();
  delete this->context;

  // schedule this to be deleted only after we're done cleaning up
  this->surface->deleteLater();

  // Stop event processing, move the thread to GUI and make sure it is deleted.
  this->moveToThread(QGuiApplication::instance()->thread());
}

/////////////////////////////////////////////////
void RenderThread::SizeChanged()
{
  auto item = qobject_cast<QQuickItem *>(this->sender());
  if (!item)
  {
    ignerr << "Internal error, sender is not QQuickItem." << std::endl;
    return;
  }

  if (item->width() <= 0 || item->height() <= 0)
    return;

  this->ignRenderer.textureSize = QSize(item->width(), item->height());
  this->ignRenderer.textureDirty = true;
}

/////////////////////////////////////////////////
TextureNode::TextureNode(QQuickWindow *_window)
    : window(_window)
{
  // Our texture node must have a texture, so use the default 0 texture.
#if QT_VERSION < QT_VERSION_CHECK(5, 14, 0)
  this->texture = this->window->createTextureFromId(0, QSize(1, 1));
#else
  void * nativeLayout;
  this->texture = this->window->createTextureFromNativeObject(
      QQuickWindow::NativeObjectTexture, &nativeLayout, 0, QSize(1, 1),
      QQuickWindow::TextureIsOpaque);
#endif
  this->setTexture(this->texture);
}

/////////////////////////////////////////////////
TextureNode::~TextureNode()
{
  delete this->texture;
}

/////////////////////////////////////////////////
void TextureNode::NewTexture(int _id, const QSize &_size)
{
  this->mutex.lock();
  this->id = _id;
  this->size = _size;
  this->mutex.unlock();

  // We cannot call QQuickWindow::update directly here, as this is only allowed
  // from the rendering thread or GUI thread.
  emit PendingNewTexture();
}

/////////////////////////////////////////////////
void TextureNode::PrepareNode()
{
  this->mutex.lock();
  int newId = this->id;
  QSize sz = this->size;
  this->id = 0;
  this->mutex.unlock();
  if (newId)
  {
    delete this->texture;
    // note: include QQuickWindow::TextureHasAlphaChannel if the rendered
    // content has alpha.
#if QT_VERSION < QT_VERSION_CHECK(5, 14, 0)
    this->texture = this->window->createTextureFromId(
        newId, sz, QQuickWindow::TextureIsOpaque);
#else
    // TODO(anyone) Use createTextureFromNativeObject
    // https://github.com/ignitionrobotics/ign-gui/issues/113
#ifndef _WIN32
# pragma GCC diagnostic push
# pragma GCC diagnostic ignored "-Wdeprecated-declarations"
#endif
    this->texture = this->window->createTextureFromId(
        newId, sz, QQuickWindow::TextureIsOpaque);
#ifndef _WIN32
# pragma GCC diagnostic pop
#endif

#endif
    this->setTexture(this->texture);

    this->markDirty(DirtyMaterial);

    // This will notify the rendering thread that the texture is now being
    // rendered and it can start rendering to the other one.
    emit TextureInUse();
  }
}

/////////////////////////////////////////////////
RenderWindowItem::RenderWindowItem(QQuickItem *_parent)
  : QQuickItem(_parent), dataPtr(utils::MakeUniqueImpl<Implementation>())
{
  this->setAcceptedMouseButtons(Qt::AllButtons);
  this->setFlag(ItemHasContents);
  this->dataPtr->renderThread = new RenderThread();
}

/////////////////////////////////////////////////
void RenderWindowItem::Ready()
{
  this->dataPtr->renderThread->surface = new QOffscreenSurface();
  this->dataPtr->renderThread->surface->setFormat(
      this->dataPtr->renderThread->context->format());
  this->dataPtr->renderThread->surface->create();

  this->dataPtr->renderThread->ignRenderer.textureSize =
      QSize(std::max({this->width(), 1.0}), std::max({this->height(), 1.0}));

  this->dataPtr->renderThread->moveToThread(this->dataPtr->renderThread);

  this->connect(this, &QObject::destroyed,
      this->dataPtr->renderThread, &RenderThread::ShutDown,
      Qt::QueuedConnection);

  this->connect(this, &QQuickItem::widthChanged,
      this->dataPtr->renderThread, &RenderThread::SizeChanged);
  this->connect(this, &QQuickItem::heightChanged,
      this->dataPtr->renderThread, &RenderThread::SizeChanged);

  this->dataPtr->renderThread->start();
  this->update();
}

/////////////////////////////////////////////////
QSGNode *RenderWindowItem::updatePaintNode(QSGNode *_node,
    QQuickItem::UpdatePaintNodeData * /*_data*/)
{
  TextureNode *node = static_cast<TextureNode *>(_node);

  if (!this->dataPtr->renderThread->context)
  {
    QOpenGLContext *current = this->window()->openglContext();
    // Some GL implementations require that the currently bound context is
    // made non-current before we set up sharing, so we doneCurrent here
    // and makeCurrent down below while setting up our own context.
    current->doneCurrent();

    this->dataPtr->renderThread->context = new QOpenGLContext();
    this->dataPtr->renderThread->context->setFormat(current->format());
    this->dataPtr->renderThread->context->setShareContext(current);
    this->dataPtr->renderThread->context->create();
    this->dataPtr->renderThread->context->moveToThread(
        this->dataPtr->renderThread);

    current->makeCurrent(this->window());

    QMetaObject::invokeMethod(this, "Ready");
    return nullptr;
  }

  if (!node)
  {
    node = new TextureNode(this->window());

    // Set up connections to get the production of render texture in sync with
    // vsync on the rendering thread.
    //
    // When a new texture is ready on the rendering thread, we use a direct
    // connection to the texture node to let it know a new texture can be used.
    // The node will then emit PendingNewTexture which we bind to
    // QQuickWindow::update to schedule a redraw.
    //
    // When the scene graph starts rendering the next frame, the PrepareNode()
    // function is used to update the node with the new texture. Once it
    // completes, it emits TextureInUse() which we connect to the rendering
    // thread's RenderNext() to have it start producing content into its render
    // texture.
    //
    // This rendering pipeline is throttled by vsync on the scene graph
    // rendering thread.

    this->connect(this->dataPtr->renderThread, &RenderThread::TextureReady,
        node, &TextureNode::NewTexture, Qt::DirectConnection);
    this->connect(node, &TextureNode::PendingNewTexture, this->window(),
        &QQuickWindow::update, Qt::QueuedConnection);
    this->connect(this->window(), &QQuickWindow::beforeRendering, node,
        &TextureNode::PrepareNode, Qt::DirectConnection);
    this->connect(node, &TextureNode::TextureInUse, this->dataPtr->renderThread,
        &RenderThread::RenderNext, Qt::QueuedConnection);

    // Get the production of FBO textures started..
    QMetaObject::invokeMethod(this->dataPtr->renderThread, "RenderNext",
        Qt::QueuedConnection);
  }

  node->setRect(this->boundingRect());

  return node;
}

/////////////////////////////////////////////////
void RenderWindowItem::SetBackgroundColor(const math::Color &_color)
{
  this->dataPtr->renderThread->ignRenderer.backgroundColor = _color;
}

/////////////////////////////////////////////////
void RenderWindowItem::SetAmbientLight(const math::Color &_ambient)
{
  this->dataPtr->renderThread->ignRenderer.ambientLight = _ambient;
}

/////////////////////////////////////////////////
void RenderWindowItem::SetEngineName(const std::string &_name)
{
  this->dataPtr->renderThread->ignRenderer.engineName = _name;
}

/////////////////////////////////////////////////
void RenderWindowItem::SetSceneName(const std::string &_name)
{
  this->dataPtr->renderThread->ignRenderer.sceneName = _name;
}

/////////////////////////////////////////////////
void RenderWindowItem::SetCameraPose(const math::Pose3d &_pose)
{
  this->dataPtr->renderThread->ignRenderer.cameraPose = _pose;
}

/////////////////////////////////////////////////
void RenderWindowItem::SetSceneService(const std::string &_service)
{
  this->dataPtr->renderThread->ignRenderer.sceneService = _service;
}

/////////////////////////////////////////////////
void RenderWindowItem::SetPoseTopic(const std::string &_topic)
{
  this->dataPtr->renderThread->ignRenderer.poseTopic = _topic;
}

/////////////////////////////////////////////////
void RenderWindowItem::SetDeletionTopic(const std::string &_topic)
{
  this->dataPtr->renderThread->ignRenderer.deletionTopic = _topic;
}

/////////////////////////////////////////////////
void RenderWindowItem::SetSceneTopic(const std::string &_topic)
{
  this->dataPtr->renderThread->ignRenderer.sceneTopic = _topic;
}

/////////////////////////////////////////////////
void RenderWindowItem::SetSkyEnabled(const bool &_sky)
{
  this->dataPtr->renderThread->ignRenderer.skyEnable = _sky;
}

/////////////////////////////////////////////////
MinimalScene::MinimalScene()
  : Plugin(), dataPtr(utils::MakeUniqueImpl<Implementation>())
{
  qmlRegisterType<RenderWindowItem>("RenderWindow", 1, 0, "RenderWindow");
}

/////////////////////////////////////////////////
void MinimalScene::LoadConfig(const tinyxml2::XMLElement *_pluginElem)
{
  RenderWindowItem *renderWindow =
      this->PluginItem()->findChild<RenderWindowItem *>();
  if (!renderWindow)
  {
    ignerr << "Unable to find Render Window item. "
           << "Render window will not be created" << std::endl;
    return;
  }

  if (this->title.empty())
    this->title = "3D Scene";

  // Custom parameters
  if (_pluginElem)
  {
    auto elem = _pluginElem->FirstChildElement("engine");
    if (nullptr != elem && nullptr != elem->GetText())
    {
      renderWindow->SetEngineName(elem->GetText());
      // there is a problem with displaying ogre2 render textures that are in
      // sRGB format. Workaround for now is to apply gamma correction manually.
      // There maybe a better way to solve the problem by making OpenGL calls..
      if (elem->GetText() == std::string("ogre2"))
        this->PluginItem()->setProperty("gammaCorrect", true);
    }

    elem = _pluginElem->FirstChildElement("scene");
    if (nullptr != elem && nullptr != elem->GetText())
      renderWindow->SetSceneName(elem->GetText());

    elem = _pluginElem->FirstChildElement("ambient_light");
    if (nullptr != elem && nullptr != elem->GetText())
    {
      math::Color ambient;
      std::stringstream colorStr;
      colorStr << std::string(elem->GetText());
      colorStr >> ambient;
      renderWindow->SetAmbientLight(ambient);
    }

    elem = _pluginElem->FirstChildElement("background_color");
    if (nullptr != elem && nullptr != elem->GetText())
    {
      math::Color bgColor;
      std::stringstream colorStr;
      colorStr << std::string(elem->GetText());
      colorStr >> bgColor;
      renderWindow->SetBackgroundColor(bgColor);
    }

    elem = _pluginElem->FirstChildElement("camera_pose");
    if (nullptr != elem && nullptr != elem->GetText())
    {
      math::Pose3d pose;
      std::stringstream poseStr;
      poseStr << std::string(elem->GetText());
      poseStr >> pose;
      renderWindow->SetCameraPose(pose);
    }

    elem = _pluginElem->FirstChildElement("service");
    if (nullptr != elem && nullptr != elem->GetText())
    {
      std::string service = elem->GetText();
      renderWindow->SetSceneService(service);
    }

    elem = _pluginElem->FirstChildElement("pose_topic");
    if (nullptr != elem && nullptr != elem->GetText())
    {
      std::string topic = elem->GetText();
      renderWindow->SetPoseTopic(topic);
    }

    elem = _pluginElem->FirstChildElement("deletion_topic");
    if (nullptr != elem && nullptr != elem->GetText())
    {
      std::string topic = elem->GetText();
      renderWindow->SetDeletionTopic(topic);
    }

    elem = _pluginElem->FirstChildElement("scene_topic");
    if (nullptr != elem && nullptr != elem->GetText())
    {
      std::string topic = elem->GetText();
      renderWindow->SetSceneTopic(topic);
    }

    elem = _pluginElem->FirstChildElement("sky");
    if (nullptr != elem && nullptr != elem->GetText())
    {
      renderWindow->SetSkyEnabled(true);
      if (!elem->NoChildren())
        ignwarn << "Child elements of <sky> are not supported yet" << std::endl;
    }
  }
}

/////////////////////////////////////////////////
void RenderWindowItem::OnHovered(const ignition::math::Vector2i &_hoverPos)
{
  this->dataPtr->renderThread->ignRenderer.NewHoverEvent(_hoverPos);
}

/////////////////////////////////////////////////
void RenderWindowItem::mousePressEvent(QMouseEvent *_e)
{
  auto event = convert(*_e);
  event.SetPressPos(event.Pos());
  this->dataPtr->mouseEvent = event;

  this->dataPtr->renderThread->ignRenderer.NewMouseEvent(
      this->dataPtr->mouseEvent);
}

////////////////////////////////////////////////
void RenderWindowItem::mouseReleaseEvent(QMouseEvent *_e)
{
  this->dataPtr->mouseEvent = convert(*_e);

  this->dataPtr->renderThread->ignRenderer.NewMouseEvent(
      this->dataPtr->mouseEvent);
}

////////////////////////////////////////////////
void RenderWindowItem::mouseMoveEvent(QMouseEvent *_e)
{
  auto event = convert(*_e);
  event.SetPressPos(this->dataPtr->mouseEvent.PressPos());

  if (!event.Dragging())
    return;

  this->dataPtr->renderThread->ignRenderer.NewMouseEvent(event);
  this->dataPtr->mouseEvent = event;
}

////////////////////////////////////////////////
void RenderWindowItem::wheelEvent(QWheelEvent *_e)
{
  this->dataPtr->mouseEvent.SetType(common::MouseEvent::SCROLL);
#if QT_VERSION < QT_VERSION_CHECK(5, 14, 0)
  this->dataPtr->mouseEvent.SetPos(_e->x(), _e->y());
#else
  this->dataPtr->mouseEvent.SetPos(_e->position().x(), _e->position().y());
#endif
  double scroll = (_e->angleDelta().y() > 0) ? -1.0 : 1.0;
  this->dataPtr->renderThread->ignRenderer.NewMouseEvent(
    this->dataPtr->mouseEvent);
  this->dataPtr->mouseEvent.SetScroll(scroll, scroll);
}

////////////////////////////////////////////////
void RenderWindowItem::HandleKeyPress(QKeyEvent *_e)
{
  this->dataPtr->renderThread->ignRenderer.HandleKeyPress(_e);
}

////////////////////////////////////////////////
void RenderWindowItem::HandleKeyRelease(QKeyEvent *_e)
{
  this->dataPtr->renderThread->ignRenderer.HandleKeyRelease(_e);
}

/////////////////////////////////////////////////
bool MinimalScene::eventFilter(QObject *_obj, QEvent *_event)
{
  if (_event->type() == QEvent::KeyPress)
  {
    QKeyEvent *keyEvent = static_cast<QKeyEvent*>(_event);
    if (keyEvent)
    {
      auto renderWindow = this->PluginItem()->findChild<RenderWindowItem *>();
      renderWindow->HandleKeyPress(keyEvent);
    }
  }
  else if (_event->type() == QEvent::KeyRelease)
  {
    QKeyEvent *keyEvent = static_cast<QKeyEvent*>(_event);
    if (keyEvent)
    {
      auto renderWindow = this->PluginItem()->findChild<RenderWindowItem *>();
      renderWindow->HandleKeyRelease(keyEvent);
    }
  }

  // Standard event processing
  return QObject::eventFilter(_obj, _event);
}

/////////////////////////////////////////////////
void MinimalScene::OnHovered(int _mouseX, int _mouseY)
{
  auto renderWindow = this->PluginItem()->findChild<RenderWindowItem *>();
  renderWindow->OnHovered({_mouseX, _mouseY});
}

/////////////////////////////////////////////////
void MinimalScene::OnFocusWindow()
{
  auto renderWindow = this->PluginItem()->findChild<RenderWindowItem *>();
  renderWindow->forceActiveFocus();
}

// Register this plugin
IGNITION_ADD_PLUGIN(ignition::gui::plugins::MinimalScene,
                    ignition::gui::Plugin)<|MERGE_RESOLUTION|>--- conflicted
+++ resolved
@@ -63,36 +63,17 @@
   /// \brief Mouse event
   public: common::MouseEvent mouseEvent;
 
-<<<<<<< HEAD
     /// \brief Mouse event
     public: common::KeyEvent keyEvent;
 
     /// \brief Mutex to protect mouse events
     public: std::mutex mutex;
-=======
-  /// \brief Key event
-  public: common::KeyEvent keyEvent;
-
-  /// \brief Mouse move distance since last event.
-  public: math::Vector2d drag;
-
-  /// \brief Mutex to protect mouse events
-  public: std::mutex mutex;
->>>>>>> 9b2cea17
 
   /// \brief User camera
   public: rendering::CameraPtr camera{nullptr};
 
-<<<<<<< HEAD
     /// \brief The currently hovered mouse position in screen coordinates
     public: math::Vector2i mouseHoverPos{math::Vector2i::Zero};
-=======
-  /// \brief Camera orbit controller
-  public: rendering::OrbitViewController viewControl;
-
-  /// \brief The currently hovered mouse position in screen coordinates
-  public: math::Vector2i mouseHoverPos{math::Vector2i::Zero};
->>>>>>> 9b2cea17
 
   /// \brief Ray query for mouse clicks
   public: rendering::RayQueryPtr rayQuery{nullptr};
