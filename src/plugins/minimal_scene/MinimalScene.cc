/*
 * Copyright (C) 2017 Open Source Robotics Foundation
 *
 * Licensed under the Apache License, Version 2.0 (the "License");
 * you may not use this file except in compliance with the License.
 * You may obtain a copy of the License at
 *
 *     http://www.apache.org/licenses/LICENSE-2.0
 *
 * Unless required by applicable law or agreed to in writing, software
 * distributed under the License is distributed on an "AS IS" BASIS,
 * WITHOUT WARRANTIES OR CONDITIONS OF ANY KIND, either express or implied.
 * See the License for the specific language governing permissions and
 * limitations under the License.
 *
*/

#include "MinimalScene.hh"

#include <algorithm>
#include <map>
#include <sstream>
#include <string>
#include <vector>

#include <ignition/common/Console.hh>
#include <ignition/common/KeyEvent.hh>
#include <ignition/common/MouseEvent.hh>
#include <ignition/math/Vector2.hh>
#include <ignition/math/Vector3.hh>
#include <ignition/plugin/Register.hh>

// TODO(louise) Remove these pragmas once ign-rendering
// is disabling the warnings
#ifdef _MSC_VER
#pragma warning(push, 0)
#endif

#include <ignition/rendering/Camera.hh>
#include <ignition/rendering/RayQuery.hh>
#include <ignition/rendering/RenderEngine.hh>
#include <ignition/rendering/RenderingIface.hh>
#include <ignition/rendering/Scene.hh>

#ifdef _MSC_VER
#pragma warning(pop)
#endif

#include "ignition/gui/Application.hh"
#include "ignition/gui/Conversions.hh"
#include "ignition/gui/GuiEvents.hh"
#include "ignition/gui/MainWindow.hh"

namespace ignition
{
namespace gui
{
namespace plugins
{
  /// \brief Private data class for IgnRenderer
  class IgnRendererPrivate
  {
    /// \brief Flag to indicate if mouse event is dirty
    public: bool mouseDirty = false;

    /// \brief Flag to indicate if hover event is dirty
    public: bool hoverDirty = false;

    /// \brief Mouse event
    public: common::MouseEvent mouseEvent;

<<<<<<< HEAD
=======
    /// \brief Key event
    public: common::KeyEvent keyEvent;

    /// \brief Mouse move distance since last event.
    public: math::Vector2d drag;

>>>>>>> 8a3f62f2
    /// \brief Mutex to protect mouse events
    public: std::mutex mutex;

    /// \brief User camera
    public: rendering::CameraPtr camera;

<<<<<<< HEAD
=======
    /// \brief Camera orbit controller
    public: rendering::OrbitViewController viewControl;

    /// \brief The currently hovered mouse position in screen coordinates
    public: math::Vector2i mouseHoverPos{math::Vector2i::Zero};

>>>>>>> 8a3f62f2
    /// \brief Ray query for mouse clicks
    public: rendering::RayQueryPtr rayQuery{nullptr};

    /// \brief View control focus target
    public: math::Vector3d target;
  };

  /// \brief Private data class for RenderWindowItem
  class RenderWindowItemPrivate
  {
    /// \brief Keep latest mouse event
    public: common::MouseEvent mouseEvent;

    /// \brief Render thread
    public : RenderThread *renderThread = nullptr;

    //// \brief List of threads
    public: static QList<QThread *> threads;
  };

  /// \brief Private data class for MinimalScene
  class MinimalScenePrivate
  {
  };
}
}
}

using namespace ignition;
using namespace gui;
using namespace plugins;

QList<QThread *> RenderWindowItemPrivate::threads;

/////////////////////////////////////////////////
IgnRenderer::IgnRenderer()
  : dataPtr(new IgnRendererPrivate)
{
}


/////////////////////////////////////////////////
IgnRenderer::~IgnRenderer()
{
}

/////////////////////////////////////////////////
void IgnRenderer::Render()
{
  if (this->textureDirty)
  {
    this->dataPtr->camera->SetImageWidth(this->textureSize.width());
    this->dataPtr->camera->SetImageHeight(this->textureSize.height());
    this->dataPtr->camera->SetAspectRatio(this->textureSize.width() /
        this->textureSize.height());
    // setting the size should cause the render texture to be rebuilt
    this->dataPtr->camera->PreRender();
    this->textureDirty = false;
  }

  this->textureId = this->dataPtr->camera->RenderTextureGLId();

  // view control
  this->HandleMouseEvent();

  // update and render to texture
  this->dataPtr->camera->Update();

  if (ignition::gui::App())
  {
    ignition::gui::App()->sendEvent(
        ignition::gui::App()->findChild<ignition::gui::MainWindow *>(),
        new gui::events::Render());
  }
}

/////////////////////////////////////////////////
void IgnRenderer::HandleMouseEvent()
{
  std::lock_guard<std::mutex> lock(this->dataPtr->mutex);
<<<<<<< HEAD
  this->BroadcastLeftClick();
  this->dataPtr->mouseDirty = false;
}

/////////////////////////////////////////////////
void IgnRenderer::BroadcastLeftClick()
=======
  this->BroadcastHoverPos();
  this->BroadcastLeftClick();
  this->BroadcastRightClick();
  this->HandleMouseViewControl();
}

/////////////////////////////////////////////////
void IgnRenderer::HandleMouseViewControl()
>>>>>>> 8a3f62f2
{
  if (!this->dataPtr->mouseDirty)
    return;

  auto pos = this->ScreenToScene(this->dataPtr->mouseEvent.Pos());

  events::LeftClickOnScene leftClickOnSceneEvent(this->dataPtr->mouseEvent);
  events::LeftClickToScene leftClickToSceneEvent(pos);
  App()->sendEvent(App()->findChild<MainWindow *>(), &leftClickOnSceneEvent);
  App()->sendEvent(App()->findChild<MainWindow *>(), &leftClickToSceneEvent);
}

////////////////////////////////////////////////
void IgnRenderer::HandleKeyPress(QKeyEvent *_e)
{
  if (_e->isAutoRepeat())
    return;

  std::lock_guard<std::mutex> lock(this->dataPtr->mutex);

  this->dataPtr->keyEvent.SetKey(_e->key());
  this->dataPtr->keyEvent.SetText(_e->text().toStdString());

  this->dataPtr->keyEvent.SetControl(
    (_e->modifiers() & Qt::ControlModifier));
  this->dataPtr->keyEvent.SetShift(
    (_e->modifiers() & Qt::ShiftModifier));
  this->dataPtr->keyEvent.SetAlt(
    (_e->modifiers() & Qt::AltModifier));

  this->dataPtr->mouseEvent.SetControl(this->dataPtr->keyEvent.Control());
  this->dataPtr->mouseEvent.SetShift(this->dataPtr->keyEvent.Shift());
  this->dataPtr->mouseEvent.SetAlt(this->dataPtr->keyEvent.Alt());
  this->dataPtr->keyEvent.SetType(common::KeyEvent::PRESS);
}

////////////////////////////////////////////////
void IgnRenderer::HandleKeyRelease(QKeyEvent *_e)
{
  if (_e->isAutoRepeat())
    return;

  std::lock_guard<std::mutex> lock(this->dataPtr->mutex);

  this->dataPtr->keyEvent.SetKey(0);

  this->dataPtr->keyEvent.SetControl(
    (_e->modifiers() & Qt::ControlModifier)
    && (_e->key() != Qt::Key_Control));
  this->dataPtr->keyEvent.SetShift(
    (_e->modifiers() & Qt::ShiftModifier)
    && (_e->key() != Qt::Key_Shift));
  this->dataPtr->keyEvent.SetAlt(
    (_e->modifiers() & Qt::AltModifier)
    && (_e->key() != Qt::Key_Alt));

  this->dataPtr->mouseEvent.SetControl(this->dataPtr->keyEvent.Control());
  this->dataPtr->mouseEvent.SetShift(this->dataPtr->keyEvent.Shift());
  this->dataPtr->mouseEvent.SetAlt(this->dataPtr->keyEvent.Alt());
  this->dataPtr->keyEvent.SetType(common::KeyEvent::RELEASE);
}

/////////////////////////////////////////////////
void IgnRenderer::BroadcastHoverPos()
{
  if (!this->dataPtr->hoverDirty)
    return;

  auto pos = this->ScreenToScene(this->dataPtr->mouseHoverPos);

  events::HoverToScene hoverToSceneEvent(pos);
  App()->sendEvent(App()->findChild<MainWindow *>(), &hoverToSceneEvent);
}

/////////////////////////////////////////////////
void IgnRenderer::BroadcastLeftClick()
{
  if (!this->dataPtr->mouseDirty)
    return;

  if (this->dataPtr->mouseEvent.Dragging())
    return;

  if (this->dataPtr->mouseEvent.Button() != common::MouseEvent::LEFT ||
      this->dataPtr->mouseEvent.Type() != common::MouseEvent::RELEASE)
    return;

  auto pos = this->ScreenToScene(this->dataPtr->mouseEvent.Pos());

  events::LeftClickToScene leftClickToSceneEvent(pos);
  App()->sendEvent(App()->findChild<MainWindow *>(), &leftClickToSceneEvent);
}

/////////////////////////////////////////////////
void IgnRenderer::BroadcastRightClick()
{
  if (!this->dataPtr->mouseDirty)
    return;

  if (this->dataPtr->mouseEvent.Dragging())
    return;

  if (this->dataPtr->mouseEvent.Button() != common::MouseEvent::RIGHT ||
      this->dataPtr->mouseEvent.Type() != common::MouseEvent::RELEASE)
    return;

  auto pos = this->ScreenToScene(this->dataPtr->mouseEvent.Pos());

  events::RightClickToScene rightClickToSceneEvent(pos);
  App()->sendEvent(App()->findChild<MainWindow *>(), &rightClickToSceneEvent);
}

/////////////////////////////////////////////////
void IgnRenderer::Initialize()
{
  if (this->initialized)
    return;

  std::map<std::string, std::string> params;
  params["useCurrentGLContext"] = "1";
  auto engine = rendering::engine(this->engineName, params);
  if (!engine)
  {
    ignerr << "Engine [" << this->engineName << "] is not supported"
           << std::endl;
    return;
  }

  // Scene
  auto scene = engine->SceneByName(this->sceneName);
  if (!scene)
  {
    igndbg << "Create scene [" << this->sceneName << "]" << std::endl;
    scene = engine->CreateScene(this->sceneName);
    scene->SetAmbientLight(this->ambientLight);
    scene->SetBackgroundColor(this->backgroundColor);
  }

  if (this->skyEnable)
  {
    scene->SetSkyEnabled(true);
  }

  auto root = scene->RootVisual();

  // Camera
  this->dataPtr->camera = scene->CreateCamera("Scene3DCamera");
  root->AddChild(this->dataPtr->camera);
  this->dataPtr->camera->SetLocalPose(this->cameraPose);
  this->dataPtr->camera->SetImageWidth(this->textureSize.width());
  this->dataPtr->camera->SetImageHeight(this->textureSize.height());
  this->dataPtr->camera->SetAntiAliasing(8);
  this->dataPtr->camera->SetHFOV(M_PI * 0.5);
  // setting the size and calling PreRender should cause the render texture to
  // be rebuilt
  this->dataPtr->camera->PreRender();
  this->textureId = this->dataPtr->camera->RenderTextureGLId();

  // Ray Query
  this->dataPtr->rayQuery = this->dataPtr->camera->Scene()->CreateRayQuery();

  this->initialized = true;
}

/////////////////////////////////////////////////
void IgnRenderer::Destroy()
{
  auto engine = rendering::engine(this->engineName);
  if (!engine)
    return;
  auto scene = engine->SceneByName(this->sceneName);
  if (!scene)
    return;
  scene->DestroySensor(this->dataPtr->camera);

  // If that was the last sensor, destroy scene
  if (scene->SensorCount() == 0)
  {
    igndbg << "Destroy scene [" << scene->Name() << "]" << std::endl;
    engine->DestroyScene(scene);

    // TODO(anyone) If that was the last scene, terminate engine?
  }
}

/////////////////////////////////////////////////
<<<<<<< HEAD
void IgnRenderer::NewMouseEvent(const common::MouseEvent &_e)
=======
void IgnRenderer::NewHoverEvent(const math::Vector2i &_hoverPos)
{
  std::lock_guard<std::mutex> lock(this->dataPtr->mutex);
  this->dataPtr->mouseHoverPos = _hoverPos;
  this->dataPtr->hoverDirty = true;
}

/////////////////////////////////////////////////
void IgnRenderer::NewMouseEvent(const common::MouseEvent &_e,
    const math::Vector2d &_drag)
>>>>>>> 8a3f62f2
{
  std::lock_guard<std::mutex> lock(this->dataPtr->mutex);
  this->dataPtr->mouseEvent = _e;
  this->dataPtr->mouseDirty = true;
}

/////////////////////////////////////////////////
math::Vector3d IgnRenderer::ScreenToScene(
    const math::Vector2i &_screenPos) const
{
  // Normalize point on the image
  double width = this->dataPtr->camera->ImageWidth();
  double height = this->dataPtr->camera->ImageHeight();

  double nx = 2.0 * _screenPos.X() / width - 1.0;
  double ny = 1.0 - 2.0 * _screenPos.Y() / height;

  // Make a ray query
  this->dataPtr->rayQuery->SetFromCamera(
      this->dataPtr->camera, math::Vector2d(nx, ny));

  auto result = this->dataPtr->rayQuery->ClosestPoint();
  if (result)
    return result.point;

  // Set point to be 10m away if no intersection found
  return this->dataPtr->rayQuery->Origin() +
      this->dataPtr->rayQuery->Direction() * 10;
}

/////////////////////////////////////////////////
RenderThread::RenderThread()
{
  RenderWindowItemPrivate::threads << this;
}

/////////////////////////////////////////////////
void RenderThread::RenderNext()
{
  this->context->makeCurrent(this->surface);

  if (!this->ignRenderer.initialized)
  {
    // Initialize renderer
    this->ignRenderer.Initialize();
  }

  // check if engine has been successfully initialized
  if (!this->ignRenderer.initialized)
  {
    ignerr << "Unable to initialize renderer" << std::endl;
    return;
  }

  this->ignRenderer.Render();

  emit TextureReady(this->ignRenderer.textureId, this->ignRenderer.textureSize);
}

/////////////////////////////////////////////////
void RenderThread::ShutDown()
{
  this->context->makeCurrent(this->surface);

  this->ignRenderer.Destroy();

  this->context->doneCurrent();
  delete this->context;

  // schedule this to be deleted only after we're done cleaning up
  this->surface->deleteLater();

  // Stop event processing, move the thread to GUI and make sure it is deleted.
  this->moveToThread(QGuiApplication::instance()->thread());
}

/////////////////////////////////////////////////
void RenderThread::SizeChanged()
{
  auto item = qobject_cast<QQuickItem *>(this->sender());
  if (!item)
  {
    ignerr << "Internal error, sender is not QQuickItem." << std::endl;
    return;
  }

  if (item->width() <= 0 || item->height() <= 0)
    return;

  this->ignRenderer.textureSize = QSize(item->width(), item->height());
  this->ignRenderer.textureDirty = true;
}

/////////////////////////////////////////////////
TextureNode::TextureNode(QQuickWindow *_window)
    : window(_window)
{
  // Our texture node must have a texture, so use the default 0 texture.
#if QT_VERSION < QT_VERSION_CHECK(5, 14, 0)
  this->texture = this->window->createTextureFromId(0, QSize(1, 1));
#else
  void * nativeLayout;
  this->texture = this->window->createTextureFromNativeObject(
      QQuickWindow::NativeObjectTexture, &nativeLayout, 0, QSize(1, 1),
      QQuickWindow::TextureIsOpaque);
#endif
  this->setTexture(this->texture);
}

/////////////////////////////////////////////////
TextureNode::~TextureNode()
{
  delete this->texture;
}

/////////////////////////////////////////////////
void TextureNode::NewTexture(int _id, const QSize &_size)
{
  this->mutex.lock();
  this->id = _id;
  this->size = _size;
  this->mutex.unlock();

  // We cannot call QQuickWindow::update directly here, as this is only allowed
  // from the rendering thread or GUI thread.
  emit PendingNewTexture();
}

/////////////////////////////////////////////////
void TextureNode::PrepareNode()
{
  this->mutex.lock();
  int newId = this->id;
  QSize sz = this->size;
  this->id = 0;
  this->mutex.unlock();
  if (newId)
  {
    delete this->texture;
    // note: include QQuickWindow::TextureHasAlphaChannel if the rendered
    // content has alpha.
#if QT_VERSION < QT_VERSION_CHECK(5, 14, 0)
    this->texture = this->window->createTextureFromId(
        newId, sz, QQuickWindow::TextureIsOpaque);
#else
    // TODO(anyone) Use createTextureFromNativeObject
    // https://github.com/ignitionrobotics/ign-gui/issues/113
#ifndef _WIN32
# pragma GCC diagnostic push
# pragma GCC diagnostic ignored "-Wdeprecated-declarations"
#endif
    this->texture = this->window->createTextureFromId(
        newId, sz, QQuickWindow::TextureIsOpaque);
#ifndef _WIN32
# pragma GCC diagnostic pop
#endif

#endif
    this->setTexture(this->texture);

    this->markDirty(DirtyMaterial);

    // This will notify the rendering thread that the texture is now being
    // rendered and it can start rendering to the other one.
    emit TextureInUse();
  }
}

/////////////////////////////////////////////////
RenderWindowItem::RenderWindowItem(QQuickItem *_parent)
  : QQuickItem(_parent), dataPtr(new RenderWindowItemPrivate)
{
  this->setAcceptedMouseButtons(Qt::AllButtons);
  this->setFlag(ItemHasContents);
  this->dataPtr->renderThread = new RenderThread();
}

/////////////////////////////////////////////////
RenderWindowItem::~RenderWindowItem()
{
}

/////////////////////////////////////////////////
void RenderWindowItem::Ready()
{
  this->dataPtr->renderThread->surface = new QOffscreenSurface();
  this->dataPtr->renderThread->surface->setFormat(
      this->dataPtr->renderThread->context->format());
  this->dataPtr->renderThread->surface->create();

  this->dataPtr->renderThread->ignRenderer.textureSize =
      QSize(std::max({this->width(), 1.0}), std::max({this->height(), 1.0}));

  this->dataPtr->renderThread->moveToThread(this->dataPtr->renderThread);

  this->connect(this, &QObject::destroyed,
      this->dataPtr->renderThread, &RenderThread::ShutDown,
      Qt::QueuedConnection);

  this->connect(this, &QQuickItem::widthChanged,
      this->dataPtr->renderThread, &RenderThread::SizeChanged);
  this->connect(this, &QQuickItem::heightChanged,
      this->dataPtr->renderThread, &RenderThread::SizeChanged);

  this->dataPtr->renderThread->start();
  this->update();
}

/////////////////////////////////////////////////
QSGNode *RenderWindowItem::updatePaintNode(QSGNode *_node,
    QQuickItem::UpdatePaintNodeData * /*_data*/)
{
  TextureNode *node = static_cast<TextureNode *>(_node);

  if (!this->dataPtr->renderThread->context)
  {
    QOpenGLContext *current = this->window()->openglContext();
    // Some GL implementations require that the currently bound context is
    // made non-current before we set up sharing, so we doneCurrent here
    // and makeCurrent down below while setting up our own context.
    current->doneCurrent();

    this->dataPtr->renderThread->context = new QOpenGLContext();
    this->dataPtr->renderThread->context->setFormat(current->format());
    this->dataPtr->renderThread->context->setShareContext(current);
    this->dataPtr->renderThread->context->create();
    this->dataPtr->renderThread->context->moveToThread(
        this->dataPtr->renderThread);

    current->makeCurrent(this->window());

    QMetaObject::invokeMethod(this, "Ready");
    return nullptr;
  }

  if (!node)
  {
    node = new TextureNode(this->window());

    // Set up connections to get the production of render texture in sync with
    // vsync on the rendering thread.
    //
    // When a new texture is ready on the rendering thread, we use a direct
    // connection to the texture node to let it know a new texture can be used.
    // The node will then emit PendingNewTexture which we bind to
    // QQuickWindow::update to schedule a redraw.
    //
    // When the scene graph starts rendering the next frame, the PrepareNode()
    // function is used to update the node with the new texture. Once it
    // completes, it emits TextureInUse() which we connect to the rendering
    // thread's RenderNext() to have it start producing content into its render
    // texture.
    //
    // This rendering pipeline is throttled by vsync on the scene graph
    // rendering thread.

    this->connect(this->dataPtr->renderThread, &RenderThread::TextureReady,
        node, &TextureNode::NewTexture, Qt::DirectConnection);
    this->connect(node, &TextureNode::PendingNewTexture, this->window(),
        &QQuickWindow::update, Qt::QueuedConnection);
    this->connect(this->window(), &QQuickWindow::beforeRendering, node,
        &TextureNode::PrepareNode, Qt::DirectConnection);
    this->connect(node, &TextureNode::TextureInUse, this->dataPtr->renderThread,
        &RenderThread::RenderNext, Qt::QueuedConnection);

    // Get the production of FBO textures started..
    QMetaObject::invokeMethod(this->dataPtr->renderThread, "RenderNext",
        Qt::QueuedConnection);
  }

  node->setRect(this->boundingRect());

  return node;
}

/////////////////////////////////////////////////
void RenderWindowItem::SetBackgroundColor(const math::Color &_color)
{
  this->dataPtr->renderThread->ignRenderer.backgroundColor = _color;
}

/////////////////////////////////////////////////
void RenderWindowItem::SetAmbientLight(const math::Color &_ambient)
{
  this->dataPtr->renderThread->ignRenderer.ambientLight = _ambient;
}

/////////////////////////////////////////////////
void RenderWindowItem::SetEngineName(const std::string &_name)
{
  this->dataPtr->renderThread->ignRenderer.engineName = _name;
}

/////////////////////////////////////////////////
void RenderWindowItem::SetSceneName(const std::string &_name)
{
  this->dataPtr->renderThread->ignRenderer.sceneName = _name;
}

/////////////////////////////////////////////////
void RenderWindowItem::SetCameraPose(const math::Pose3d &_pose)
{
  this->dataPtr->renderThread->ignRenderer.cameraPose = _pose;
}

/////////////////////////////////////////////////
void RenderWindowItem::SetSceneService(const std::string &_service)
{
  this->dataPtr->renderThread->ignRenderer.sceneService = _service;
}

/////////////////////////////////////////////////
void RenderWindowItem::SetPoseTopic(const std::string &_topic)
{
  this->dataPtr->renderThread->ignRenderer.poseTopic = _topic;
}

/////////////////////////////////////////////////
void RenderWindowItem::SetDeletionTopic(const std::string &_topic)
{
  this->dataPtr->renderThread->ignRenderer.deletionTopic = _topic;
}

/////////////////////////////////////////////////
void RenderWindowItem::SetSceneTopic(const std::string &_topic)
{
  this->dataPtr->renderThread->ignRenderer.sceneTopic = _topic;
}

/////////////////////////////////////////////////
void RenderWindowItem::SetSkyEnabled(const bool &_sky)
{
  this->dataPtr->renderThread->ignRenderer.skyEnable = _sky;
}

/////////////////////////////////////////////////
MinimalScene::MinimalScene()
  : Plugin(), dataPtr(new MinimalScenePrivate)
{
  qmlRegisterType<RenderWindowItem>("RenderWindow", 1, 0, "RenderWindow");
}

/////////////////////////////////////////////////
MinimalScene::~MinimalScene()
{
}

/////////////////////////////////////////////////
void MinimalScene::LoadConfig(const tinyxml2::XMLElement *_pluginElem)
{
  RenderWindowItem *renderWindow =
      this->PluginItem()->findChild<RenderWindowItem *>();
  if (!renderWindow)
  {
    ignerr << "Unable to find Render Window item. "
           << "Render window will not be created" << std::endl;
    return;
  }

  if (this->title.empty())
    this->title = "3D Scene";

  // Custom parameters
  if (_pluginElem)
  {
    auto elem = _pluginElem->FirstChildElement("engine");
    if (nullptr != elem && nullptr != elem->GetText())
    {
      renderWindow->SetEngineName(elem->GetText());
      // there is a problem with displaying ogre2 render textures that are in
      // sRGB format. Workaround for now is to apply gamma correction manually.
      // There maybe a better way to solve the problem by making OpenGL calls..
      if (elem->GetText() == std::string("ogre2"))
        this->PluginItem()->setProperty("gammaCorrect", true);
    }

    elem = _pluginElem->FirstChildElement("scene");
    if (nullptr != elem && nullptr != elem->GetText())
      renderWindow->SetSceneName(elem->GetText());

    elem = _pluginElem->FirstChildElement("ambient_light");
    if (nullptr != elem && nullptr != elem->GetText())
    {
      math::Color ambient;
      std::stringstream colorStr;
      colorStr << std::string(elem->GetText());
      colorStr >> ambient;
      renderWindow->SetAmbientLight(ambient);
    }

    elem = _pluginElem->FirstChildElement("background_color");
    if (nullptr != elem && nullptr != elem->GetText())
    {
      math::Color bgColor;
      std::stringstream colorStr;
      colorStr << std::string(elem->GetText());
      colorStr >> bgColor;
      renderWindow->SetBackgroundColor(bgColor);
    }

    elem = _pluginElem->FirstChildElement("camera_pose");
    if (nullptr != elem && nullptr != elem->GetText())
    {
      math::Pose3d pose;
      std::stringstream poseStr;
      poseStr << std::string(elem->GetText());
      poseStr >> pose;
      renderWindow->SetCameraPose(pose);
    }

    elem = _pluginElem->FirstChildElement("service");
    if (nullptr != elem && nullptr != elem->GetText())
    {
      std::string service = elem->GetText();
      renderWindow->SetSceneService(service);
    }

    elem = _pluginElem->FirstChildElement("pose_topic");
    if (nullptr != elem && nullptr != elem->GetText())
    {
      std::string topic = elem->GetText();
      renderWindow->SetPoseTopic(topic);
    }

    elem = _pluginElem->FirstChildElement("deletion_topic");
    if (nullptr != elem && nullptr != elem->GetText())
    {
      std::string topic = elem->GetText();
      renderWindow->SetDeletionTopic(topic);
    }

    elem = _pluginElem->FirstChildElement("scene_topic");
    if (nullptr != elem && nullptr != elem->GetText())
    {
      std::string topic = elem->GetText();
      renderWindow->SetSceneTopic(topic);
    }

    elem = _pluginElem->FirstChildElement("sky");
    if (nullptr != elem && nullptr != elem->GetText())
    {
      renderWindow->SetSkyEnabled(true);
      if (!elem->NoChildren())
        ignwarn << "Child elements of <sky> are not supported yet" << std::endl;
    }
  }
}

/////////////////////////////////////////////////
void RenderWindowItem::OnHovered(const ignition::math::Vector2i &_hoverPos)
{
  this->dataPtr->renderThread->ignRenderer.NewHoverEvent(_hoverPos);
}

/////////////////////////////////////////////////
void RenderWindowItem::mousePressEvent(QMouseEvent *_e)
{
  auto event = convert(*_e);
  event.SetPressPos(event.Pos());
  this->dataPtr->mouseEvent = event;

  this->dataPtr->renderThread->ignRenderer.NewMouseEvent(
      this->dataPtr->mouseEvent);
}

////////////////////////////////////////////////
void RenderWindowItem::mouseReleaseEvent(QMouseEvent *_e)
{
  this->dataPtr->mouseEvent = convert(*_e);

  this->dataPtr->renderThread->ignRenderer.NewMouseEvent(
      this->dataPtr->mouseEvent);
}

////////////////////////////////////////////////
void RenderWindowItem::mouseMoveEvent(QMouseEvent *_e)
{
  auto event = convert(*_e);
  event.SetPressPos(this->dataPtr->mouseEvent.PressPos());

  if (!event.Dragging())
    return;

  this->dataPtr->renderThread->ignRenderer.NewMouseEvent(event);
  this->dataPtr->mouseEvent = event;
}

////////////////////////////////////////////////
void RenderWindowItem::wheelEvent(QWheelEvent *_e)
{
  this->dataPtr->mouseEvent.SetType(common::MouseEvent::SCROLL);
#if QT_VERSION < QT_VERSION_CHECK(5, 14, 0)
  this->dataPtr->mouseEvent.SetPos(_e->x(), _e->y());
#else
  this->dataPtr->mouseEvent.SetPos(_e->position().x(), _e->position().y());
#endif
  double scroll = (_e->angleDelta().y() > 0) ? -1.0 : 1.0;
  this->dataPtr->renderThread->ignRenderer.NewMouseEvent(
    this->dataPtr->mouseEvent);
  this->dataPtr->mouseEvent.SetScroll(scroll, scroll);
}

////////////////////////////////////////////////
void RenderWindowItem::HandleKeyPress(QKeyEvent *_e)
{
  this->dataPtr->renderThread->ignRenderer.HandleKeyPress(_e);
}

////////////////////////////////////////////////
void RenderWindowItem::HandleKeyRelease(QKeyEvent *_e)
{
  this->dataPtr->renderThread->ignRenderer.HandleKeyRelease(_e);
}

/////////////////////////////////////////////////
bool MinimalScene::eventFilter(QObject *_obj, QEvent *_event)
{
  if (_event->type() == QEvent::KeyPress)
  {
    QKeyEvent *keyEvent = static_cast<QKeyEvent*>(_event);
    if (keyEvent)
    {
      auto renderWindow = this->PluginItem()->findChild<RenderWindowItem *>();
      renderWindow->HandleKeyPress(keyEvent);
    }
  }
  else if (_event->type() == QEvent::KeyRelease)
  {
    QKeyEvent *keyEvent = static_cast<QKeyEvent*>(_event);
    if (keyEvent)
    {
      auto renderWindow = this->PluginItem()->findChild<RenderWindowItem *>();
      renderWindow->HandleKeyRelease(keyEvent);
    }
  }

  // Standard event processing
  return QObject::eventFilter(_obj, _event);
}

/////////////////////////////////////////////////
void MinimalScene::OnHovered(int _mouseX, int _mouseY)
{
  auto renderWindow = this->PluginItem()->findChild<RenderWindowItem *>();
  renderWindow->OnHovered({_mouseX, _mouseY});
}

/////////////////////////////////////////////////
void MinimalScene::OnFocusWindow()
{
  auto renderWindow = this->PluginItem()->findChild<RenderWindowItem *>();
  renderWindow->forceActiveFocus();
}

// Register this plugin
IGNITION_ADD_PLUGIN(ignition::gui::plugins::MinimalScene,
                    ignition::gui::Plugin)<|MERGE_RESOLUTION|>--- conflicted
+++ resolved
@@ -69,30 +69,18 @@
     /// \brief Mouse event
     public: common::MouseEvent mouseEvent;
 
-<<<<<<< HEAD
-=======
-    /// \brief Key event
+    /// \brief Mouse event
     public: common::KeyEvent keyEvent;
 
-    /// \brief Mouse move distance since last event.
-    public: math::Vector2d drag;
-
->>>>>>> 8a3f62f2
     /// \brief Mutex to protect mouse events
     public: std::mutex mutex;
 
     /// \brief User camera
     public: rendering::CameraPtr camera;
 
-<<<<<<< HEAD
-=======
-    /// \brief Camera orbit controller
-    public: rendering::OrbitViewController viewControl;
-
     /// \brief The currently hovered mouse position in screen coordinates
     public: math::Vector2i mouseHoverPos{math::Vector2i::Zero};
 
->>>>>>> 8a3f62f2
     /// \brief Ray query for mouse clicks
     public: rendering::RayQueryPtr rayQuery{nullptr};
 
@@ -173,23 +161,15 @@
 void IgnRenderer::HandleMouseEvent()
 {
   std::lock_guard<std::mutex> lock(this->dataPtr->mutex);
-<<<<<<< HEAD
-  this->BroadcastLeftClick();
-  this->dataPtr->mouseDirty = false;
-}
-
-/////////////////////////////////////////////////
-void IgnRenderer::BroadcastLeftClick()
-=======
   this->BroadcastHoverPos();
   this->BroadcastLeftClick();
   this->BroadcastRightClick();
   this->HandleMouseViewControl();
+  this->dataPtr->mouseDirty = false;
 }
 
 /////////////////////////////////////////////////
 void IgnRenderer::HandleMouseViewControl()
->>>>>>> 8a3f62f2
 {
   if (!this->dataPtr->mouseDirty)
     return;
@@ -376,9 +356,6 @@
 }
 
 /////////////////////////////////////////////////
-<<<<<<< HEAD
-void IgnRenderer::NewMouseEvent(const common::MouseEvent &_e)
-=======
 void IgnRenderer::NewHoverEvent(const math::Vector2i &_hoverPos)
 {
   std::lock_guard<std::mutex> lock(this->dataPtr->mutex);
@@ -387,9 +364,7 @@
 }
 
 /////////////////////////////////////////////////
-void IgnRenderer::NewMouseEvent(const common::MouseEvent &_e,
-    const math::Vector2d &_drag)
->>>>>>> 8a3f62f2
+void IgnRenderer::NewMouseEvent(const common::MouseEvent &_e)
 {
   std::lock_guard<std::mutex> lock(this->dataPtr->mutex);
   this->dataPtr->mouseEvent = _e;
