/*
 * Copyright (C) 2017 Open Source Robotics Foundation
 *
 * Licensed under the Apache License, Version 2.0 (the "License");
 * you may not use this file except in compliance with the License.
 * You may obtain a copy of the License at
 *
 *     http://www.apache.org/licenses/LICENSE-2.0
 *
 * Unless required by applicable law or agreed to in writing, software
 * distributed under the License is distributed on an "AS IS" BASIS,
 * WITHOUT WARRANTIES OR CONDITIONS OF ANY KIND, either express or implied.
 * See the License for the specific language governing permissions and
 * limitations under the License.
 *
*/

#include <gtest/gtest.h>

#include <ignition/common/Console.hh>

#include <ignition/math/Pose3.hh>
#include <ignition/math/Vector3.hh>

#include <ignition/msgs.hh>

#include "test_config.h"  // NOLINT(build/include)
#include "ignition/gui/BoolWidget.hh"
#include "ignition/gui/ColorWidget.hh"
#include "ignition/gui/CollapsibleWidget.hh"
#include "ignition/gui/EnumWidget.hh"
#include "ignition/gui/GeometryWidget.hh"
#include "ignition/gui/Iface.hh"
#include "ignition/gui/NumberWidget.hh"
#include "ignition/gui/Pose3dWidget.hh"
#include "ignition/gui/PropertyWidget.hh"
#include "ignition/gui/QtMetatypes.hh"
#include "ignition/gui/StringWidget.hh"
#include "ignition/gui/Vector3dWidget.hh"

#include "ignition/gui/MessageWidget.hh"

using namespace ignition;
using namespace gui;

/////////////////////////////////////////////////
<<<<<<< HEAD
TEST(MessageWidgetTest, EmptyMsgWidget)
=======
TEST(MessageWidgetTest, ConstructAndUpdate)
>>>>>>> 363e9db9
{
  setVerbosity(4);
  EXPECT_TRUE(initApp());

<<<<<<< HEAD
  {
    msgs::Visual visualMsg;

    auto msgWidget = new MessageWidget(&visualMsg);

    QCoreApplication::processEvents();

    auto retVisualMsg =
        dynamic_cast<msgs::Visual *>(msgWidget->Msg());
    EXPECT_TRUE(retVisualMsg != nullptr);

    delete msgWidget;
  }

  {
    msgs::Collision collisionMsg;

    auto collisionMessageWidget = new MessageWidget(&collisionMsg);

    auto retCollisionMsg =
        dynamic_cast<msgs::Collision *>(collisionMessageWidget->Msg());
    EXPECT_TRUE(retCollisionMsg != nullptr);

    delete collisionMessageWidget;
  }

  EXPECT_TRUE(stop());
}

/////////////////////////////////////////////////
TEST(MessageWidgetTest, JointMsgWidget)
{
  setVerbosity(4);
  EXPECT_TRUE(initApp());

  msgs::Joint jointMsg;

  {
    // joint
    jointMsg.set_name("test_joint");
    jointMsg.set_id(1122u);
    jointMsg.set_parent("test_joint_parent");
    jointMsg.set_parent_id(212121u);
    jointMsg.set_child("test_joint_child");
    jointMsg.set_child_id(454545u);

    // type
    jointMsg.set_type(msgs::ConvertJointType("revolute"));

    // pose
    math::Vector3d pos(4.0, -1.0, 3.5);
    math::Quaterniond quat(0.0, 1.57, 0.0);
    msgs::Set(jointMsg.mutable_pose(), math::Pose3d(pos, quat));

    // axis1
    auto axisMsg = jointMsg.mutable_axis1();
    msgs::Set(axisMsg->mutable_xyz(), math::Vector3d::UnitX);
    axisMsg->set_use_parent_model_frame(false);
    axisMsg->set_limit_lower(-999.0);
    axisMsg->set_limit_upper(999.0);
    axisMsg->set_limit_effort(-1.0);
    axisMsg->set_limit_velocity(-1.0);
    axisMsg->set_damping(0.0);

    // other joint physics properties
    jointMsg.set_cfm(0.2);
    jointMsg.set_bounce(0.3);
    jointMsg.set_velocity(0.4);
    jointMsg.set_fudge_factor(0.5);
    jointMsg.set_limit_cfm(0.6);
    jointMsg.set_limit_erp(0.7);
    jointMsg.set_suspension_cfm(0.8);
    jointMsg.set_suspension_erp(0.9);
  }
  auto msgWidget = new MessageWidget(&jointMsg);

  // retrieve the message from the message widget and
  // verify that all values have not been changed.
  {
    auto retJointMsg = dynamic_cast<msgs::Joint *>(msgWidget->Msg());
    EXPECT_TRUE(retJointMsg != nullptr);

    // joint
    EXPECT_EQ(retJointMsg->name(), "test_joint");
    EXPECT_EQ(retJointMsg->id(), 1122u);
    EXPECT_EQ(retJointMsg->parent(), "test_joint_parent");
    EXPECT_EQ(retJointMsg->parent_id(), 212121u);
    EXPECT_EQ(retJointMsg->child(), "test_joint_child");
    EXPECT_EQ(retJointMsg->child_id(), 454545u);

    // type
    EXPECT_EQ(retJointMsg->type(), msgs::ConvertJointType("revolute"));

    // pose
    auto poseMsg = retJointMsg->pose();
    auto posMsg = poseMsg.position();
    EXPECT_DOUBLE_EQ(posMsg.x(), 4.0);
    EXPECT_DOUBLE_EQ(posMsg.y(), -1.0);
    EXPECT_DOUBLE_EQ(posMsg.z(), 3.5);
    auto quat = msgs::Convert(poseMsg.orientation());
    EXPECT_DOUBLE_EQ(quat.Euler().X(), 0.0);
    EXPECT_LT(fabs(quat.Euler().Y() - 1.57), 0.0001);
    EXPECT_DOUBLE_EQ(quat.Euler().Z(), 0.0);

    // axis1
    auto axisMsg = jointMsg.mutable_axis1();
    EXPECT_DOUBLE_EQ(axisMsg->xyz().x(), 1.0);
    EXPECT_DOUBLE_EQ(axisMsg->xyz().y(), 0.0);
    EXPECT_DOUBLE_EQ(axisMsg->xyz().z(), 0.0);
    EXPECT_DOUBLE_EQ(axisMsg->use_parent_model_frame(), false);
    EXPECT_DOUBLE_EQ(axisMsg->limit_lower(), -999.0);
    EXPECT_DOUBLE_EQ(axisMsg->limit_upper(), 999.0);
    EXPECT_DOUBLE_EQ(axisMsg->limit_effort(), -1.0);
    EXPECT_DOUBLE_EQ(axisMsg->limit_velocity(), -1.0);
    EXPECT_DOUBLE_EQ(axisMsg->damping(), 0.0);

    // other joint physics properties
    EXPECT_DOUBLE_EQ(retJointMsg->cfm(), 0.2);
    EXPECT_DOUBLE_EQ(retJointMsg->bounce(), 0.3);
    EXPECT_DOUBLE_EQ(retJointMsg->velocity(), 0.4);
    EXPECT_DOUBLE_EQ(retJointMsg->fudge_factor(), 0.5);
    EXPECT_DOUBLE_EQ(retJointMsg->limit_cfm(), 0.6);
    EXPECT_DOUBLE_EQ(retJointMsg->limit_erp(), 0.7);
    EXPECT_DOUBLE_EQ(retJointMsg->suspension_cfm(), 0.8);
    EXPECT_DOUBLE_EQ(retJointMsg->suspension_erp(), 0.9);
  }

  // update fields in the message widget and
  // verify that the new message contains the updated values.
  // Joint type revolute -> universal
  {
    // joint
    msgWidget->SetPropertyValue("name", QVariant::fromValue(
        std::string("test_joint_updated")));
    msgWidget->SetPropertyValue("id", 9999999u);
    msgWidget->SetPropertyValue("parent", QVariant::fromValue(
        std::string("test_joint_parent_updated")));
    msgWidget->SetPropertyValue("parent_id", 1u);
    msgWidget->SetPropertyValue("child", QVariant::fromValue(
        std::string("test_joint_child_updated")));
    msgWidget->SetPropertyValue("child_id", 2u);

    // type
    msgWidget->SetPropertyValue("type", QVariant::fromValue(
        msgs::Joint_Type_Name(msgs::Joint_Type_UNIVERSAL)));

    // pose
    math::Vector3d pos(2.0, 9.0, -4.0);
    math::Quaterniond quat(0.0, 0.0, 1.57);
    msgWidget->SetPropertyValue("pose", QVariant::fromValue(
        math::Pose3d(pos, quat)));

    // axis1
    msgWidget->SetPropertyValue("axis1::xyz", QVariant::fromValue(
        math::Vector3d::UnitY));
    msgWidget->SetPropertyValue("axis1::use_parent_model_frame",
        true);
    msgWidget->SetPropertyValue("axis1::limit_lower", -1.2);
    msgWidget->SetPropertyValue("axis1::limit_upper", -1.0);
    msgWidget->SetPropertyValue("axis1::limit_effort", 1.0);
    msgWidget->SetPropertyValue("axis1::limit_velocity", 100.0);
    msgWidget->SetPropertyValue("axis1::damping", 0.9);

    // axis2
    msgWidget->SetPropertyValue("axis2::xyz", QVariant::fromValue(
        math::Vector3d::UnitZ));
    msgWidget->SetPropertyValue("axis2::use_parent_model_frame",
        true);
    msgWidget->SetPropertyValue("axis2::limit_lower", -3.2);
    msgWidget->SetPropertyValue("axis2::limit_upper", -3.0);
    msgWidget->SetPropertyValue("axis2::limit_effort", 3.0);
    msgWidget->SetPropertyValue("axis2::limit_velocity", 300.0);
    msgWidget->SetPropertyValue("axis2::damping", 3.9);

    // other joint physics properties
    msgWidget->SetPropertyValue("cfm", 0.9);
    msgWidget->SetPropertyValue("bounce", 0.8);
    msgWidget->SetPropertyValue("velocity", 0.7);
    msgWidget->SetPropertyValue("fudge_factor", 0.6);
    msgWidget->SetPropertyValue("limit_cfm", 0.5);
    msgWidget->SetPropertyValue("limit_erp", 0.4);
    msgWidget->SetPropertyValue("suspension_cfm", 0.3);
    msgWidget->SetPropertyValue("suspension_erp", 0.2);
  }

  // verify widget values
  {
    // joint
    EXPECT_EQ(msgWidget->PropertyValue("name").value<std::string>(),
        "test_joint_updated");
    EXPECT_EQ(msgWidget->PropertyValue("id"), 9999999u);
    EXPECT_EQ(msgWidget->PropertyValue("parent").value<std::string>(),
        "test_joint_parent_updated");
    EXPECT_EQ(msgWidget->PropertyValue("parent_id"), 1u);
    EXPECT_EQ(msgWidget->PropertyValue("child").value<std::string>(),
        "test_joint_child_updated");
    EXPECT_EQ(msgWidget->PropertyValue("child_id"), 2u);

    // type
    msgWidget->SetPropertyValue("type", QVariant::fromValue(
        msgs::Joint_Type_Name(msgs::Joint_Type_UNIVERSAL)));

    // pose
    math::Vector3d pos(2.0, 9.0, -4.0);
    math::Quaterniond quat(0.0, 0.0, 1.57);
    EXPECT_EQ(msgWidget->PropertyValue("pose").value<math::Pose3d>(),
        math::Pose3d(pos, quat));

    // axis1
    EXPECT_EQ(msgWidget->PropertyValue(
        "axis1::xyz").value<math::Vector3d>(), math::Vector3d::UnitY);
    EXPECT_EQ(msgWidget->PropertyValue(
        "axis1::use_parent_model_frame").toBool(), true);
    EXPECT_DOUBLE_EQ(msgWidget->PropertyValue(
        "axis1::limit_lower").toDouble(), -1.2);
    EXPECT_DOUBLE_EQ(msgWidget->PropertyValue(
        "axis1::limit_upper").toDouble(), -1.0);
    EXPECT_DOUBLE_EQ(msgWidget->PropertyValue(
        "axis1::limit_effort").toDouble(), 1.0);
    EXPECT_DOUBLE_EQ(msgWidget->PropertyValue(
        "axis1::limit_velocity").toDouble(), 100.0);
    EXPECT_DOUBLE_EQ(msgWidget->PropertyValue(
        "axis1::damping").toDouble(), 0.9);

    // axis2
    EXPECT_EQ(msgWidget->PropertyValue(
        "axis2::xyz").value<math::Vector3d>(), math::Vector3d::UnitZ);
    EXPECT_EQ(msgWidget->PropertyValue(
        "axis1::use_parent_model_frame").toBool(), true);
    EXPECT_DOUBLE_EQ(msgWidget->PropertyValue(
        "axis2::limit_lower").toDouble(), -3.2);
    EXPECT_DOUBLE_EQ(msgWidget->PropertyValue(
        "axis2::limit_upper").toDouble(), -3.0);
    EXPECT_DOUBLE_EQ(msgWidget->PropertyValue(
        "axis2::limit_effort").toDouble(), 3.0);
    EXPECT_DOUBLE_EQ(msgWidget->PropertyValue(
        "axis2::limit_velocity").toDouble(), 300.0);
    EXPECT_DOUBLE_EQ(msgWidget->PropertyValue(
        "axis2::damping").toDouble(), 3.9);

    // other joint physics properties
    EXPECT_DOUBLE_EQ(msgWidget->PropertyValue(
        "cfm").toDouble(), 0.9);
    EXPECT_DOUBLE_EQ(msgWidget->PropertyValue(
        "bounce").toDouble(), 0.8);
    EXPECT_DOUBLE_EQ(msgWidget->PropertyValue(
        "velocity").toDouble(), 0.7);
    EXPECT_DOUBLE_EQ(msgWidget->PropertyValue(
        "fudge_factor").toDouble(), 0.6);
    EXPECT_DOUBLE_EQ(msgWidget->PropertyValue(
        "limit_cfm").toDouble(), 0.5);
    EXPECT_DOUBLE_EQ(msgWidget->PropertyValue(
        "limit_erp").toDouble(), 0.4);
    EXPECT_DOUBLE_EQ(msgWidget->PropertyValue(
        "suspension_cfm").toDouble(), 0.3);
    EXPECT_DOUBLE_EQ(msgWidget->PropertyValue(
        "suspension_erp").toDouble(), 0.2);
  }

  // verify updates in new msg
  {
    auto retJointMsg = dynamic_cast<msgs::Joint *>(msgWidget->Msg());
    EXPECT_TRUE(retJointMsg != nullptr);

    // joint
    EXPECT_EQ(retJointMsg->name(), "test_joint_updated");
    EXPECT_EQ(retJointMsg->id(), 9999999u);
    EXPECT_EQ(retJointMsg->parent(), "test_joint_parent_updated");
    EXPECT_EQ(retJointMsg->parent_id(), 1u);
    EXPECT_EQ(retJointMsg->child(), "test_joint_child_updated");
    EXPECT_EQ(retJointMsg->child_id(), 2u);

    // type
    EXPECT_EQ(retJointMsg->type(), msgs::ConvertJointType("universal"));

    // pose
    auto poseMsg = retJointMsg->pose();
    auto posMsg = poseMsg.position();
    EXPECT_DOUBLE_EQ(posMsg.x(), 2.0);
    EXPECT_DOUBLE_EQ(posMsg.y(), 9.0);
    EXPECT_DOUBLE_EQ(posMsg.z(), -4.0);
    auto quat = msgs::Convert(poseMsg.orientation());
    EXPECT_DOUBLE_EQ(quat.Euler().X(), 0.0);
    EXPECT_DOUBLE_EQ(quat.Euler().Y(), 0.0);
    EXPECT_DOUBLE_EQ(quat.Euler().Z(), 1.57);

    // axis1
    auto axisMsg = retJointMsg->mutable_axis1();
    EXPECT_DOUBLE_EQ(axisMsg->xyz().x(), 0.0);
    EXPECT_DOUBLE_EQ(axisMsg->xyz().y(), 1.0);
    EXPECT_DOUBLE_EQ(axisMsg->xyz().z(), 0.0);
    EXPECT_EQ(axisMsg->use_parent_model_frame(), true);
    EXPECT_DOUBLE_EQ(axisMsg->limit_lower(), -1.2);
    EXPECT_DOUBLE_EQ(axisMsg->limit_upper(), -1.0);
    EXPECT_DOUBLE_EQ(axisMsg->limit_effort(), 1.0);
    EXPECT_DOUBLE_EQ(axisMsg->limit_velocity(), 100.0);
    EXPECT_DOUBLE_EQ(axisMsg->damping(), 0.9);

    // axis2
    auto axis2Msg = retJointMsg->mutable_axis2();
    EXPECT_DOUBLE_EQ(axis2Msg->xyz().x(), 0.0);
    EXPECT_DOUBLE_EQ(axis2Msg->xyz().y(), 0.0);
    EXPECT_DOUBLE_EQ(axis2Msg->xyz().z(), 1.0);
    EXPECT_EQ(axis2Msg->use_parent_model_frame(), true);
    EXPECT_DOUBLE_EQ(axis2Msg->limit_lower(), -3.2);
    EXPECT_DOUBLE_EQ(axis2Msg->limit_upper(), -3.0);
    EXPECT_DOUBLE_EQ(axis2Msg->limit_effort(), 3.0);
    EXPECT_DOUBLE_EQ(axis2Msg->limit_velocity(), 300.0);
    EXPECT_DOUBLE_EQ(axis2Msg->damping(), 3.9);

    // other joint physics properties
    EXPECT_DOUBLE_EQ(retJointMsg->cfm(), 0.9);
    EXPECT_DOUBLE_EQ(retJointMsg->bounce(), 0.8);
    EXPECT_DOUBLE_EQ(retJointMsg->velocity(), 0.7);
    EXPECT_DOUBLE_EQ(retJointMsg->fudge_factor(), 0.6);
    EXPECT_DOUBLE_EQ(retJointMsg->limit_cfm(), 0.5);
    EXPECT_DOUBLE_EQ(retJointMsg->limit_erp(), 0.4);
    EXPECT_DOUBLE_EQ(retJointMsg->suspension_cfm(), 0.3);
    EXPECT_DOUBLE_EQ(retJointMsg->suspension_erp(), 0.2);
  }

  // update fields in the message widget and
  // verify that the new message contains the updated values.
  // Joint type universal -> ball
  {
    // joint
    msgWidget->SetPropertyValue("name", QVariant::fromValue(
        std::string("test_joint_updated2")));
    msgWidget->SetPropertyValue("id", 2222222u);
    msgWidget->SetPropertyValue("parent", QVariant::fromValue(
        std::string("test_joint_parent_updated2")));
    msgWidget->SetPropertyValue("parent_id", 10u);
    msgWidget->SetPropertyValue("child", QVariant::fromValue(
        std::string("test_joint_child_updated2")));
    msgWidget->SetPropertyValue("child_id", 20u);

    // type
    msgWidget->SetPropertyValue("type", QVariant::fromValue(
        msgs::Joint_Type_Name(msgs::Joint_Type_BALL)));

    // pose
    math::Vector3d pos(-2.0, 1.0, 2.0);
    math::Quaterniond quat(0.0, 0.0, 0.0);
    msgWidget->SetPropertyValue("pose", QVariant::fromValue(
        math::Pose3d(pos, quat)));

    // other joint physics properties
    msgWidget->SetPropertyValue("cfm", 0.19);
    msgWidget->SetPropertyValue("bounce", 0.18);
    msgWidget->SetPropertyValue("velocity", 2.7);
    msgWidget->SetPropertyValue("fudge_factor", 0.26);
    msgWidget->SetPropertyValue("limit_cfm", 0.15);
    msgWidget->SetPropertyValue("limit_erp", 0.24);
    msgWidget->SetPropertyValue("suspension_cfm", 0.13);
    msgWidget->SetPropertyValue("suspension_erp", 0.12);
  }

  // verify widget values
  {
    // joint
    EXPECT_EQ(msgWidget->PropertyValue("name").value<std::string>(),
        "test_joint_updated2");
    EXPECT_EQ(msgWidget->PropertyValue("id"), 2222222u);
    EXPECT_EQ(msgWidget->PropertyValue("parent").value<std::string>(),
        "test_joint_parent_updated2");
    EXPECT_EQ(msgWidget->PropertyValue("parent_id"), 10u);
    EXPECT_EQ(msgWidget->PropertyValue("child").value<std::string>(),
        "test_joint_child_updated2");
    EXPECT_EQ(msgWidget->PropertyValue("child_id"), 20u);

    // type
    msgWidget->SetPropertyValue("type", QVariant::fromValue(
        msgs::Joint_Type_Name(msgs::Joint_Type_BALL)));

    // pose
    math::Vector3d pos(-2.0, 1.0, 2.0);
    math::Quaterniond quat(0.0, 0.0, 0.0);
    EXPECT_EQ(msgWidget->PropertyValue("pose"), QVariant::fromValue(
        math::Pose3d(pos, quat)));

    // other joint physics properties
    EXPECT_DOUBLE_EQ(msgWidget->PropertyValue(
        "cfm").toDouble(), 0.19);
    EXPECT_DOUBLE_EQ(msgWidget->PropertyValue(
        "bounce").toDouble(), 0.18);
    EXPECT_DOUBLE_EQ(msgWidget->PropertyValue(
        "velocity").toDouble(), 2.7);
    EXPECT_DOUBLE_EQ(msgWidget->PropertyValue(
        "fudge_factor").toDouble(), 0.26);
    EXPECT_DOUBLE_EQ(msgWidget->PropertyValue(
        "limit_cfm").toDouble(), 0.15);
    EXPECT_DOUBLE_EQ(msgWidget->PropertyValue(
        "limit_erp").toDouble(), 0.24);
    EXPECT_DOUBLE_EQ(msgWidget->PropertyValue(
        "suspension_cfm").toDouble(), 0.13);
    EXPECT_DOUBLE_EQ(msgWidget->PropertyValue(
        "suspension_erp").toDouble(), 0.12);
  }

  // verify updates in new msg
  {
    auto retJointMsg = dynamic_cast<msgs::Joint *>(msgWidget->Msg());
    EXPECT_TRUE(retJointMsg != nullptr);

    // joint
    EXPECT_EQ(retJointMsg->name(), "test_joint_updated2");
    EXPECT_EQ(retJointMsg->id(), 2222222u);
    EXPECT_EQ(retJointMsg->parent(), "test_joint_parent_updated2");
    EXPECT_EQ(retJointMsg->parent_id(), 10u);
    EXPECT_EQ(retJointMsg->child(), "test_joint_child_updated2");
    EXPECT_EQ(retJointMsg->child_id(), 20u);

    // type
    EXPECT_EQ(retJointMsg->type(), msgs::ConvertJointType("ball"));

    // pose
    auto poseMsg = retJointMsg->pose();
    auto posMsg = poseMsg.position();
    EXPECT_DOUBLE_EQ(posMsg.x(), -2.0);
    EXPECT_DOUBLE_EQ(posMsg.y(), 1.0);
    EXPECT_DOUBLE_EQ(posMsg.z(), 2.0);
    auto quat = msgs::Convert(poseMsg.orientation());
    EXPECT_DOUBLE_EQ(quat.Euler().X(), 0.0);
    EXPECT_DOUBLE_EQ(quat.Euler().Y(), 0.0);
    EXPECT_DOUBLE_EQ(quat.Euler().Z(), 0.0);

    // other joint physics properties
    EXPECT_DOUBLE_EQ(retJointMsg->cfm(), 0.19);
    EXPECT_DOUBLE_EQ(retJointMsg->bounce(), 0.18);
    EXPECT_DOUBLE_EQ(retJointMsg->velocity(), 2.7);
    EXPECT_DOUBLE_EQ(retJointMsg->fudge_factor(), 0.26);
    EXPECT_DOUBLE_EQ(retJointMsg->limit_cfm(), 0.15);
    EXPECT_DOUBLE_EQ(retJointMsg->limit_erp(), 0.24);
    EXPECT_DOUBLE_EQ(retJointMsg->suspension_cfm(), 0.13);
    EXPECT_DOUBLE_EQ(retJointMsg->suspension_erp(), 0.12);
  }
  EXPECT_TRUE(stop());
}

/////////////////////////////////////////////////
TEST(MessageWidgetTest, VisualMsgWidget)
{
  setVerbosity(4);
  EXPECT_TRUE(initApp());

  msgs::Visual visualMsg;

  {
    // visual
    visualMsg.set_name("test_visual");
    visualMsg.set_id(12345u);
    visualMsg.set_parent_name("test_visual_parent");
    visualMsg.set_parent_id(54321u);
    visualMsg.set_cast_shadows(true);
    visualMsg.set_transparency(0.0);
    visualMsg.set_visible(true);
    visualMsg.set_delete_me(false);
    visualMsg.set_is_static(false);
    msgs::Set(visualMsg.mutable_scale(),
        math::Vector3d(1.0, 1.0, 1.0));

    // pose
    math::Vector3d pos(2.0, 3.0, 4.0);
    math::Quaterniond quat(1.57, 0.0, 0.0);
    msgs::Set(visualMsg.mutable_pose(),
        math::Pose3d(pos, quat));

    // geometry
    auto geometryMsg = visualMsg.mutable_geometry();
    geometryMsg->set_type(msgs::Geometry::CYLINDER);
    auto cylinderGeomMsg = geometryMsg->mutable_cylinder();
    cylinderGeomMsg->set_radius(3.0);
    cylinderGeomMsg->set_length(0.2);

    // material
    auto materialMsg = visualMsg.mutable_material();
    materialMsg->set_shader_type(msgs::Material::Material::VERTEX);
    materialMsg->set_normal_map("test_normal_map");
    msgs::Set(materialMsg->mutable_ambient(), math::Color(0.0, 1.0, 0.0, 1.0));
    msgs::Set(materialMsg->mutable_diffuse(), math::Color(0.0, 1.0, 1.0, 0.4));
    msgs::Set(materialMsg->mutable_specular(), math::Color(1.0, 1.0, 1.0, 0.6));
    msgs::Set(materialMsg->mutable_emissive(), math::Color(0.0, 0.5, 0.2, 1.0));
    materialMsg->set_lighting(true);
    // material::script
    auto scriptMsg = materialMsg->mutable_script();
    scriptMsg->add_uri("test_script_uri_0");
    scriptMsg->add_uri("test_script_uri_1");
    scriptMsg->set_name("test_script_name");
  }
  auto msgWidget = new MessageWidget(&visualMsg);

  // retrieve the message from the message widget and
  // verify that all values have not been changed.
  {
    auto retVisualMsg =
        dynamic_cast<msgs::Visual *>(msgWidget->Msg());
    EXPECT_TRUE(retVisualMsg != nullptr);

    // visual
    EXPECT_EQ(retVisualMsg->name(), "test_visual");
    EXPECT_EQ(retVisualMsg->id(), 12345u);
    EXPECT_EQ(retVisualMsg->parent_name(), "test_visual_parent");
    EXPECT_EQ(retVisualMsg->parent_id(), 54321u);
    EXPECT_EQ(retVisualMsg->cast_shadows(), true);
    EXPECT_DOUBLE_EQ(retVisualMsg->transparency(), 0.0);
    EXPECT_EQ(retVisualMsg->visible(), true);
    EXPECT_EQ(retVisualMsg->delete_me(), false);
    EXPECT_EQ(retVisualMsg->is_static(), false);
    auto scaleMsg = retVisualMsg->scale();
    EXPECT_DOUBLE_EQ(scaleMsg.x(), 1.0);
    EXPECT_DOUBLE_EQ(scaleMsg.y(), 1.0);
    EXPECT_DOUBLE_EQ(scaleMsg.z(), 1.0);

    // pose
    auto poseMsg = retVisualMsg->pose();
    auto posMsg = poseMsg.position();
    EXPECT_DOUBLE_EQ(posMsg.x(), 2.0);
    EXPECT_DOUBLE_EQ(posMsg.y(), 3.0);
    EXPECT_DOUBLE_EQ(posMsg.z(), 4.0);
    auto quat = msgs::Convert(poseMsg.orientation());
    EXPECT_DOUBLE_EQ(quat.Euler().X(), 1.57);
    EXPECT_DOUBLE_EQ(quat.Euler().Y(), 0.0);
    EXPECT_DOUBLE_EQ(quat.Euler().Z(), 0.0);

    // geometry
    auto geometryMsg = retVisualMsg->geometry();
    EXPECT_EQ(geometryMsg.type(), msgs::Geometry::CYLINDER);
    auto cylinderGeomMsg = geometryMsg.cylinder();
    EXPECT_DOUBLE_EQ(cylinderGeomMsg.radius(), 3.0);
    EXPECT_DOUBLE_EQ(cylinderGeomMsg.length(), 0.2);

    // material
    auto materialMsg = retVisualMsg->material();
    EXPECT_EQ(materialMsg.shader_type(), msgs::Material::Material::VERTEX);
    EXPECT_EQ(materialMsg.normal_map(), "test_normal_map");
    auto ambientMsg = materialMsg.ambient();
    EXPECT_DOUBLE_EQ(ambientMsg.r(), 0.0f);
    EXPECT_DOUBLE_EQ(ambientMsg.g(), 1.0f);
    EXPECT_DOUBLE_EQ(ambientMsg.b(), 0.0f);
    EXPECT_DOUBLE_EQ(ambientMsg.a(), 1.0f);
    auto diffuseMsg = materialMsg.diffuse();
    EXPECT_DOUBLE_EQ(diffuseMsg.r(), 0.0f);
    EXPECT_DOUBLE_EQ(diffuseMsg.g(), 1.0f);
    EXPECT_DOUBLE_EQ(diffuseMsg.b(), 1.0f);
    EXPECT_DOUBLE_EQ(diffuseMsg.a(), 0.4f);
    auto specularMsg = materialMsg.specular();
    EXPECT_DOUBLE_EQ(specularMsg.r(), 1.0f);
    EXPECT_DOUBLE_EQ(specularMsg.g(), 1.0f);
    EXPECT_DOUBLE_EQ(specularMsg.b(), 1.0f);
    EXPECT_DOUBLE_EQ(specularMsg.a(), 0.6f);
    auto emissiveMsg = materialMsg.emissive();
    EXPECT_DOUBLE_EQ(emissiveMsg.r(), 0.0f);
    EXPECT_DOUBLE_EQ(emissiveMsg.g(), 0.5f);
    EXPECT_DOUBLE_EQ(emissiveMsg.b(), 0.2f);
    EXPECT_DOUBLE_EQ(emissiveMsg.a(), 1.0f);
    EXPECT_EQ(materialMsg.lighting(), true);
    // material::script
    auto scriptMsg = materialMsg.script();
    EXPECT_EQ(scriptMsg.uri(0), "test_script_uri_0");
    EXPECT_EQ(scriptMsg.uri(1), "test_script_uri_1");
    EXPECT_EQ(scriptMsg.name(), "test_script_name");
  }

  // update fields in the message widget and
  // verify that the new message contains the updated values.
  {
    // visual
    msgWidget->SetPropertyValue("name", QVariant::fromValue(
        std::string("test_visual_updated")));
    msgWidget->SetPropertyValue("id", 11111u);
    msgWidget->SetPropertyValue("parent_name", QVariant::fromValue(
        std::string("test_visual_parent_updated")));
    msgWidget->SetPropertyValue("parent_id", 55555u);
    msgWidget->SetPropertyValue("cast_shadows", false);
    msgWidget->SetPropertyValue("transparency", 1.0);
    msgWidget->SetPropertyValue("visible", false);
    msgWidget->SetPropertyValue("delete_me", true);
    msgWidget->SetPropertyValue("is_static", true);
    msgWidget->SetPropertyValue("scale", QVariant::fromValue(
        math::Vector3d(2.0, 1.5, 0.5)));

    // pose
    math::Vector3d pos(-2.0, -3.0, -4.0);
    math::Quaterniond quat(0.0, 1.57, 0.0);
    msgWidget->SetPropertyValue("pose", QVariant::fromValue(
        math::Pose3d(pos, quat)));

    // geometry
    msgs::Geometry newGeom;
    newGeom.set_type(msgs::Geometry::BOX);
    msgs::Set(newGeom.mutable_box()->mutable_size(),
              math::Vector3d(5.0, 3.0, 4.0));
    msgWidget->SetPropertyValue("geometry", QVariant::fromValue(
        newGeom));

    // material
    msgWidget->SetPropertyValue("material::normal_map", QVariant::fromValue(
        std::string("test_normal_map_updated")));
    msgWidget->SetPropertyValue("material::ambient", QVariant::fromValue(
        math::Color(0.2, 0.3, 0.4, 0.5)));
    msgWidget->SetPropertyValue("material::diffuse", QVariant::fromValue(
        math::Color(0.1, 0.8, 0.6, 0.4)));
    msgWidget->SetPropertyValue("material::specular", QVariant::fromValue(
        math::Color(0.5, 0.4, 0.3, 0.2)));
    msgWidget->SetPropertyValue("material::emissive", QVariant::fromValue(
        math::Color(0.4, 0.6, 0.8, 0.1)));
    msgWidget->SetPropertyValue("material::lighting", false);
    // material::script
    msgWidget->SetPropertyValue("material::script::name", QVariant::fromValue(
        std::string("test_script_name_updated")));
  }

  // verify widget values
  {
    EXPECT_EQ(msgWidget->PropertyValue(
        "name").value<std::string>(), "test_visual_updated");
    EXPECT_EQ(msgWidget->PropertyValue(
        "id"), 11111u);
    EXPECT_EQ(msgWidget->PropertyValue(
        "parent_name").value<std::string>(), "test_visual_parent_updated");
    EXPECT_EQ(msgWidget->PropertyValue(
        "parent_id"), 55555u);
    EXPECT_EQ(msgWidget->PropertyValue(
        "cast_shadows").toBool(), false);
    EXPECT_DOUBLE_EQ(msgWidget->PropertyValue(
        "transparency").toDouble(), 1.0);
    EXPECT_EQ(msgWidget->PropertyValue(
        "visible").toBool(), false);
    EXPECT_EQ(msgWidget->PropertyValue(
        "delete_me").toBool(), true);
    EXPECT_EQ(msgWidget->PropertyValue(
        "is_static").toBool(), true);
    EXPECT_EQ(msgWidget->PropertyValue(
        "scale").value<math::Vector3d>(), math::Vector3d(2.0, 1.5, 0.5));

    // pose
    math::Vector3d pos(-2.0, -3.0, -4.0);
    math::Quaterniond quat(0.0, 1.57, 0.0);
    EXPECT_EQ(msgWidget->PropertyValue("pose"), QVariant::fromValue(
        math::Pose3d(pos, quat)));

    // geometry
    auto geomValue =
        msgWidget->PropertyValue("geometry").value<msgs::Geometry>();
    EXPECT_EQ(msgs::ConvertGeometryType(geomValue.type()), "box");
    EXPECT_EQ(msgs::Convert(geomValue.box().size()),
              math::Vector3d(5.0, 3.0, 4.0));

    // material
    EXPECT_EQ(msgWidget->PropertyValue(
        "material::normal_map").value<std::string>(),
        "test_normal_map_updated");
    EXPECT_EQ(msgWidget->PropertyValue("material::ambient"),
        QVariant::fromValue(math::Color(0.2, 0.3, 0.4, 0.5)));
    EXPECT_EQ(msgWidget->PropertyValue("material::diffuse"),
        QVariant::fromValue(math::Color(0.1, 0.8, 0.6, 0.4)));
    EXPECT_EQ(msgWidget->PropertyValue("material::specular"),
        QVariant::fromValue(math::Color(0.5, 0.4, 0.3, 0.2)));
    EXPECT_EQ(msgWidget->PropertyValue("material::emissive"),
        QVariant::fromValue(math::Color(0.4, 0.6, 0.8, 0.1)));
    EXPECT_EQ(msgWidget->PropertyValue("material::lighting").toBool(), false);
    // material::script
    EXPECT_EQ(msgWidget->PropertyValue(
        "material::script::name").value<std::string>(),
        "test_script_name_updated");
  }

  // verify updates in new msg
  {
    auto retVisualMsg =
        dynamic_cast<msgs::Visual *>(msgWidget->Msg());
    EXPECT_TRUE(retVisualMsg != nullptr);

    // visual
    EXPECT_EQ(retVisualMsg->name(), "test_visual_updated");
    EXPECT_EQ(retVisualMsg->id(), 11111u);
    EXPECT_EQ(retVisualMsg->parent_name(), "test_visual_parent_updated");
    EXPECT_EQ(retVisualMsg->parent_id(), 55555u);
    EXPECT_EQ(retVisualMsg->cast_shadows(), false);
    EXPECT_DOUBLE_EQ(retVisualMsg->transparency(), 1.0);
    EXPECT_EQ(retVisualMsg->visible(), false);
    EXPECT_EQ(retVisualMsg->delete_me(), true);
    EXPECT_EQ(retVisualMsg->is_static(), true);
    auto scaleMsg = retVisualMsg->scale();
    EXPECT_DOUBLE_EQ(scaleMsg.x(), 2.0);
    EXPECT_DOUBLE_EQ(scaleMsg.y(), 1.5);
    EXPECT_DOUBLE_EQ(scaleMsg.z(), 0.5);

    // pose
    auto poseMsg = retVisualMsg->pose();
    auto posMsg = poseMsg.position();
    EXPECT_DOUBLE_EQ(posMsg.x(), -2.0);
    EXPECT_DOUBLE_EQ(posMsg.y(), -3.0);
    EXPECT_DOUBLE_EQ(posMsg.z(), -4.0);
    auto quat = msgs::Convert(poseMsg.orientation());
    EXPECT_DOUBLE_EQ(quat.Euler().X(), 0.0);
    EXPECT_LT(fabs(quat.Euler().Y() - 1.57), 0.0001);
    EXPECT_DOUBLE_EQ(quat.Euler().Z(), 0.0);

    // geometry
    auto geometryMsg = retVisualMsg->geometry();
    EXPECT_EQ(geometryMsg.type(), msgs::Geometry::BOX);
    auto boxGeomMsg = geometryMsg.box();
    auto boxGeomSizeMsg = boxGeomMsg.size();
    EXPECT_DOUBLE_EQ(boxGeomSizeMsg.x(), 5.0);
    EXPECT_DOUBLE_EQ(boxGeomSizeMsg.y(), 3.0);
    EXPECT_DOUBLE_EQ(boxGeomSizeMsg.z(), 4.0);

    // material
    auto materialMsg = retVisualMsg->material();
    EXPECT_EQ(materialMsg.shader_type(), msgs::Material::Material::VERTEX);
    EXPECT_EQ(materialMsg.normal_map(), "test_normal_map_updated");
    auto ambientMsg = materialMsg.ambient();
    EXPECT_DOUBLE_EQ(ambientMsg.r(), 0.2f);
    EXPECT_DOUBLE_EQ(ambientMsg.g(), 0.3f);
    EXPECT_DOUBLE_EQ(ambientMsg.b(), 0.4f);
    EXPECT_DOUBLE_EQ(ambientMsg.a(), 0.5f);
    auto diffuseMsg = materialMsg.diffuse();
    EXPECT_DOUBLE_EQ(diffuseMsg.r(), 0.1f);
    EXPECT_DOUBLE_EQ(diffuseMsg.g(), 0.8f);
    EXPECT_DOUBLE_EQ(diffuseMsg.b(), 0.6f);
    EXPECT_DOUBLE_EQ(diffuseMsg.a(), 0.4f);
    auto specularMsg = materialMsg.specular();
    EXPECT_DOUBLE_EQ(specularMsg.r(), 0.5f);
    EXPECT_DOUBLE_EQ(specularMsg.g(), 0.4f);
    EXPECT_DOUBLE_EQ(specularMsg.b(), 0.3f);
    EXPECT_DOUBLE_EQ(specularMsg.a(), 0.2f);
    auto emissiveMsg = materialMsg.emissive();
    EXPECT_DOUBLE_EQ(emissiveMsg.r(), 0.4f);
    EXPECT_DOUBLE_EQ(emissiveMsg.g(), 0.6f);
    EXPECT_DOUBLE_EQ(emissiveMsg.b(), 0.8f);
    EXPECT_DOUBLE_EQ(emissiveMsg.a(), 0.1f);
    EXPECT_EQ(materialMsg.lighting(), false);
    // material::script
    auto scriptMsg = materialMsg.script();
    EXPECT_EQ(scriptMsg.uri(0), "test_script_uri_0");
    EXPECT_EQ(scriptMsg.uri(1), "test_script_uri_1");
    EXPECT_EQ(scriptMsg.name(), "test_script_name_updated");
  }

  delete msgWidget;
=======
  // Invalid constructor
  {
    auto msgWidget = new MessageWidget(nullptr);
    ASSERT_NE(msgWidget, nullptr);

    EXPECT_FALSE(msgWidget->UpdateFromMsg(new msgs::StringMsg()));
  }

  // Valid constructor, invalid update
  {
    auto msgWidget = new MessageWidget(new msgs::StringMsg());
    ASSERT_NE(msgWidget, nullptr);

    EXPECT_FALSE(msgWidget->UpdateFromMsg(nullptr));
  }

  // Update type different from constructor
  {
    auto msgWidget = new MessageWidget(new msgs::StringMsg());
    ASSERT_NE(msgWidget, nullptr);

    EXPECT_FALSE(msgWidget->UpdateFromMsg(new msgs::Int32()));
  }

  // Same type as constructor
  {
    auto msgWidget = new MessageWidget(new msgs::StringMsg());
    ASSERT_NE(msgWidget, nullptr);

    EXPECT_TRUE(msgWidget->UpdateFromMsg(new msgs::StringMsg()));
  }

>>>>>>> 363e9db9
  EXPECT_TRUE(stop());
}

/////////////////////////////////////////////////
TEST(MessageWidgetTest, PluginMsgWidget)
{
  setVerbosity(4);
  EXPECT_TRUE(initApp());

  // Message
  msgs::Plugin pluginMsg;
  pluginMsg.set_name("test_plugin");
  pluginMsg.set_filename("test_plugin_filename");
  pluginMsg.set_innerxml("<param>1</param>\n");

  // Create widget
  auto msgWidget = new MessageWidget(&pluginMsg);
  EXPECT_NE(msgWidget, nullptr);

  // Retrieve message
  auto retPluginMsg = dynamic_cast<msgs::Plugin *>(msgWidget->Msg());
  EXPECT_NE(retPluginMsg, nullptr);

  EXPECT_EQ(retPluginMsg->name(), "test_plugin");
  EXPECT_EQ(retPluginMsg->filename(), "test_plugin_filename");
  EXPECT_EQ(retPluginMsg->innerxml(), "<param>1</param>\n");

  // Update from message
  pluginMsg.set_name("test_plugin_new");
  pluginMsg.set_filename("test_plugin_filename_new");
  pluginMsg.set_innerxml("<param>2</param>\n");

  msgWidget->UpdateFromMsg(&pluginMsg);

  // Check new message
  retPluginMsg = dynamic_cast<msgs::Plugin *>(msgWidget->Msg());
  EXPECT_NE(retPluginMsg, nullptr);

  EXPECT_EQ(retPluginMsg->name(), "test_plugin_new");
  EXPECT_EQ(retPluginMsg->filename(), "test_plugin_filename_new");
  EXPECT_EQ(retPluginMsg->innerxml(), "<param>2</param>\n");

  // Update fields
  msgWidget->SetPropertyValue("name", QVariant::fromValue(
      std::string("test_plugin_updated")));
  msgWidget->SetPropertyValue("filename", QVariant::fromValue(
      std::string("test_plugin_filename_updated")));
  msgWidget->SetPropertyValue("innerxml", QVariant::fromValue(
      std::string("<param2>new_param</param2>\n")));

  // Check fields
  EXPECT_EQ(msgWidget->PropertyValue(
      "name").value<std::string>(), "test_plugin_updated");
  EXPECT_EQ(msgWidget->PropertyValue(
      "filename").value<std::string>(), "test_plugin_filename_updated");
  EXPECT_EQ(msgWidget->PropertyValue(
      "innerxml").value<std::string>(), "<param2>new_param</param2>\n");

  // Check new message
  retPluginMsg = dynamic_cast<msgs::Plugin *>(msgWidget->Msg());
  EXPECT_NE(retPluginMsg, nullptr);

  EXPECT_EQ(retPluginMsg->name(), "test_plugin_updated");
  EXPECT_EQ(retPluginMsg->filename(), "test_plugin_filename_updated");
  EXPECT_EQ(retPluginMsg->innerxml(), "<param2>new_param</param2>\n");

  delete msgWidget;
  EXPECT_TRUE(stop());
}

/////////////////////////////////////////////////
TEST(MessageWidgetTest, MessageWidgetVisible)
{
  setVerbosity(4);
  EXPECT_TRUE(initApp());

  msgs::Visual visualMsg;

  {
    // visual
    visualMsg.set_id(12345u);

    // pose
    math::Vector3d pos(2.0, 3.0, 4.0);
    math::Quaterniond quat(1.57, 0.0, 0.0);
    msgs::Set(visualMsg.mutable_pose(), math::Pose3d(pos, quat));

    // geometry
    auto geometryMsg = visualMsg.mutable_geometry();
    geometryMsg->set_type(msgs::Geometry::CYLINDER);
    auto cylinderGeomMsg = geometryMsg->mutable_cylinder();
    cylinderGeomMsg->set_radius(3.0);
    cylinderGeomMsg->set_length(0.2);

    // material
    auto materialMsg = visualMsg.mutable_material();
    msgs::Set(materialMsg->mutable_ambient(), math::Color(0.0, 1.0, 0.0, 1.0));
    msgs::Set(materialMsg->mutable_diffuse(), math::Color(0.0, 1.0, 1.0, 0.4));

    // material::script
    auto scriptMsg = materialMsg->mutable_script();
    scriptMsg->set_name("test_script_name");
  }
  auto msgWidget = new MessageWidget(&visualMsg);
  msgWidget->show();

  // Check that only top-level widgets are visible by default
  {
    EXPECT_TRUE(msgWidget->WidgetVisible("id"));
    EXPECT_TRUE(msgWidget->WidgetVisible("pose"));
    EXPECT_TRUE(msgWidget->WidgetVisible("geometry"));
    EXPECT_TRUE(msgWidget->WidgetVisible("material"));
    EXPECT_FALSE(msgWidget->WidgetVisible("material::diffuse"));
    EXPECT_FALSE(msgWidget->WidgetVisible("material::script::name"));
  }

  // Expand nested collapsible widgets and check they become visible
  {
    auto material = msgWidget->PropertyWidgetByName("material");
    ASSERT_NE(material, nullptr);

    auto button = material->findChild<QPushButton *>();
    ASSERT_NE(button, nullptr);

    button->click();

    EXPECT_TRUE(msgWidget->WidgetVisible("material::diffuse"));
    // Checking that `script` is visible, since `name` is an only child
    EXPECT_TRUE(msgWidget->WidgetVisible("material::script::name"));
  }

  // set different types of widgets to be not visibile
  {
    // primitive widget
    msgWidget->SetWidgetVisible("id", false);
    // custom pose message widget
    msgWidget->SetWidgetVisible("pose", false);
    // custom geometry message widget
    msgWidget->SetWidgetVisible("geometry", false);
    // widget inside a group widget
    msgWidget->SetWidgetVisible("material::diffuse", false);
    // widget two levels deep
    msgWidget->SetWidgetVisible("material::script::name", false);
    // group widget
    msgWidget->SetWidgetVisible("material", false);

    EXPECT_EQ(msgWidget->WidgetVisible("id"), false);
    EXPECT_EQ(msgWidget->WidgetVisible("pose"), false);
    EXPECT_EQ(msgWidget->WidgetVisible("geometry"), false);
    EXPECT_EQ(msgWidget->WidgetVisible("material::diffuse"), false);
    EXPECT_EQ(msgWidget->WidgetVisible("material::script::name"), false);
    EXPECT_EQ(msgWidget->WidgetVisible("material"), false);
  }

  // set visible back to true
  {
    msgWidget->SetWidgetVisible("id", true);
    msgWidget->SetWidgetVisible("pose", true);
    msgWidget->SetWidgetVisible("geometry", true);
    msgWidget->SetWidgetVisible("material::diffuse", true);
    msgWidget->SetWidgetVisible("material::script::name", true);
    msgWidget->SetWidgetVisible("material", true);

    EXPECT_EQ(msgWidget->WidgetVisible("id"), true);
    EXPECT_EQ(msgWidget->WidgetVisible("pose"), true);
    EXPECT_EQ(msgWidget->WidgetVisible("geometry"), true);
    EXPECT_EQ(msgWidget->WidgetVisible("material::diffuse"), true);
    EXPECT_EQ(msgWidget->WidgetVisible("material::script::name"), true);
    EXPECT_EQ(msgWidget->WidgetVisible("material"), true);
  }

  delete msgWidget;
  EXPECT_TRUE(stop());
}

/////////////////////////////////////////////////
TEST(MessageWidgetTest, ChildStringSignal)
{
  setVerbosity(4);
  EXPECT_TRUE(initApp());

  // Message
  auto msg = new msgs::StringMsg();
  msg->set_data("banana");

  // Create widget from message
  auto messageWidget = new MessageWidget(msg);
  EXPECT_TRUE(messageWidget != nullptr);

  // Check we got a string widget
  auto propWidget = messageWidget->PropertyWidgetByName("data");
  EXPECT_NE(propWidget, nullptr);

  auto stringWidget = qobject_cast<StringWidget *>(propWidget);
  EXPECT_NE(stringWidget, nullptr);

  // Connect signals
  bool signalReceived = false;
  messageWidget->connect(messageWidget, &MessageWidget::ValueChanged,
    [&signalReceived](const std::string &_name, QVariant _var)
    {
      auto v = _var.value<std::string>();
      EXPECT_EQ(_name, "data");
      EXPECT_EQ(v, "orange");
      signalReceived = true;
    });

  // Check default string
  EXPECT_EQ(messageWidget->PropertyValue("string").value<std::string>(), "");

  // Get signal emitting widgets
  auto lineEdits = stringWidget->findChildren<QLineEdit *>();
  EXPECT_EQ(lineEdits.size(), 1);

  // Change the value and check new value at callback
  lineEdits[0]->setText("orange");
  lineEdits[0]->editingFinished();

  // Check callback was called
  EXPECT_TRUE(signalReceived);

  delete messageWidget;
  EXPECT_TRUE(stop());
}

/////////////////////////////////////////////////
TEST(MessageWidgetTest, ChildVector3dSignal)
{
  setVerbosity(4);
  EXPECT_TRUE(initApp());

  // Message
  auto msg = new msgs::Vector3d();
  msg->set_x(1);
  msg->set_y(-2);
  msg->set_z(3);

  // Create widget from message
  auto messageWidget = new MessageWidget(msg);
  EXPECT_TRUE(messageWidget != nullptr);

  // Check we got a vector 3d widget
  auto propWidget = messageWidget->PropertyWidgetByName("");
  ASSERT_NE(propWidget, nullptr);

  auto vector3Widget = qobject_cast<Vector3dWidget *>(propWidget);
  ASSERT_NE(vector3Widget, nullptr);

  // Connect signals
  int vector3SignalCount = 0;
  messageWidget->connect(messageWidget, &MessageWidget::ValueChanged,
    [&vector3SignalCount](const std::string &_name, QVariant _var)
    {
      auto v = _var.value<ignition::math::Vector3d>();

      EXPECT_EQ(_name, "");

      // From spins
      if (vector3SignalCount == 0)
      {
        EXPECT_EQ(v, math::Vector3d(2.5, -2, 3));
        vector3SignalCount++;
      }
      // From preset combo
      else if (vector3SignalCount == 1)
      {
        EXPECT_EQ(v, math::Vector3d(0, -1, 0));
        vector3SignalCount++;
      }
    });

  // Check default vector3
  EXPECT_EQ(messageWidget->PropertyValue("").value<math::Vector3d>(),
      math::Vector3d(1, -2, 3));

  // Get axes spins
  auto spins = vector3Widget->findChildren<QDoubleSpinBox *>();
  EXPECT_EQ(spins.size(), 3);

  // Get preset combo
  auto combos = vector3Widget->findChildren<QComboBox *>();
  EXPECT_EQ(combos.size(), 1);

  // Change the X value and check new value at callback
  EXPECT_EQ(vector3SignalCount, 0);
  spins[0]->setValue(2.5);
  spins[0]->editingFinished();
  EXPECT_EQ(vector3SignalCount, 1);

  // Change the preset value and check new value at callback
  combos[0]->setCurrentIndex(4);
  EXPECT_EQ(vector3SignalCount, 2);

  delete messageWidget;
  EXPECT_TRUE(stop());
}

/////////////////////////////////////////////////
TEST(MessageWidgetTest, ChildColorSignal)
{
  setVerbosity(4);
  EXPECT_TRUE(initApp());

  // Message
  auto msg = new msgs::Color();
  msg->set_r(0.1);
  msg->set_g(0.2);
  msg->set_b(0.3);
  msg->set_a(0.4);

  // Create widget from message
  auto messageWidget = new MessageWidget(msg);
  EXPECT_TRUE(messageWidget != nullptr);

  // Check we got a color widget
  auto propWidget = messageWidget->PropertyWidgetByName("");
  EXPECT_NE(propWidget, nullptr);

  auto colorWidget = qobject_cast<ColorWidget *>(propWidget);
  EXPECT_NE(colorWidget, nullptr);

  // Connect signals
  bool signalReceived = false;
  messageWidget->connect(messageWidget, &MessageWidget::ValueChanged,
    [&signalReceived](const std::string &_name, QVariant _var)
    {
      auto v = _var.value<math::Color>();
      EXPECT_EQ(_name, "");
      EXPECT_EQ(v, math::Color(1.0, 0.2, 0.3, 0.4));
      signalReceived = true;
    });

  // Check default color (opaque white)
  EXPECT_EQ(messageWidget->PropertyValue("").value<math::Color>(),
      math::Color(0.1, 0.2, 0.3, 0.4));

  // Get signal emitting widgets
  auto spins = colorWidget->findChildren<QDoubleSpinBox *>();
  EXPECT_EQ(spins.size(), 4);

  // Change the X value and check new value at callback
  spins[0]->setValue(1.0);
  spins[0]->editingFinished();

  // Check callback was called
  EXPECT_TRUE(signalReceived);

  delete messageWidget;
  EXPECT_TRUE(stop());
}

/////////////////////////////////////////////////
TEST(MessageWidgetTest, ChildPoseSignal)
{
  setVerbosity(4);
  EXPECT_TRUE(initApp());

  // Message
  auto msg = new msgs::Pose();
  msg->mutable_position()->set_x(0.1);
  msg->mutable_position()->set_y(0.2);
  msg->mutable_position()->set_z(0.3);
  msgs::Set(msg->mutable_orientation(),
            math::Quaterniond(-0.4, -0.5, -0.6));

  // Create widget from message
  auto messageWidget = new MessageWidget(msg);
  EXPECT_TRUE(messageWidget != nullptr);

  // Check we got a pose widget
  auto propWidget = messageWidget->PropertyWidgetByName("");
  EXPECT_NE(propWidget, nullptr);

  auto poseWidget = qobject_cast<Pose3dWidget *>(propWidget);
  EXPECT_NE(poseWidget, nullptr);

  // Connect signals
  bool signalReceived = false;
  messageWidget->connect(messageWidget, &MessageWidget::ValueChanged,
    [&signalReceived](const std::string &_name, QVariant _var)
    {
      auto v = _var.value<math::Pose3d>();
      EXPECT_EQ(_name, "");
      EXPECT_EQ(v, math::Pose3d(1.0, 0.2, 0.3, -0.4, -0.5, -0.6));
      signalReceived = true;
    });

  // Check default pose
  EXPECT_EQ(messageWidget->PropertyValue("").value<math::Pose3d>(),
      math::Pose3d(0.1, 0.2, 0.3, -0.4, -0.5, -0.6));

  // Get signal emitting widgets
  auto spins = poseWidget->findChildren<QDoubleSpinBox *>();
  EXPECT_EQ(spins.size(), 6);

  // Change the X value and check new value at callback
  spins[0]->setValue(1.0);
  spins[0]->editingFinished();

  // Check callback was called
  EXPECT_TRUE(signalReceived);

  delete messageWidget;
  EXPECT_TRUE(stop());
}

/////////////////////////////////////////////////
TEST(MessageWidgetTest, ChildGeometrySignal)
{
  setVerbosity(4);
  EXPECT_TRUE(initApp());

  // Message
  auto msg = new msgs::Geometry();
  msg->set_type(msgs::Geometry::CYLINDER);
  auto cylinder = msg->mutable_cylinder();
  cylinder->set_length(10.0);
  cylinder->set_radius(0.5);

  // Create widget from message
  auto messageWidget = new MessageWidget(msg);
  EXPECT_TRUE(messageWidget != nullptr);

  // Check we got a geometry widget
  auto propWidget = messageWidget->PropertyWidgetByName("");
  EXPECT_NE(propWidget, nullptr);

  auto geometryWidget = qobject_cast<GeometryWidget *>(propWidget);
  EXPECT_NE(geometryWidget, nullptr);

  // Connect signals
  bool signalReceived = false;
  messageWidget->connect(messageWidget, &MessageWidget::ValueChanged,
    [&signalReceived](const std::string &_name, QVariant _var)
    {
      auto v = _var.value<msgs::Geometry>();
      EXPECT_EQ(_name, "");
      EXPECT_EQ(v.type(), msgs::Geometry::CYLINDER);
      EXPECT_DOUBLE_EQ(v.cylinder().radius(), 2.0);
      signalReceived = true;
    });

  // Check value
  auto value = messageWidget->PropertyValue("").value<msgs::Geometry>();
  EXPECT_EQ(value.type(), msgs::Geometry::CYLINDER);
  EXPECT_DOUBLE_EQ(value.cylinder().length(), 10.0);
  EXPECT_DOUBLE_EQ(value.cylinder().radius(), 0.5);

  // Get signal emitting widgets
  auto spins = geometryWidget->findChildren<QDoubleSpinBox *>();
  EXPECT_EQ(spins.size(), 5);

  // Change the value and check new value at callback
  spins[3]->setValue(2.0);
  spins[3]->editingFinished();

  // Check callback was called
  EXPECT_TRUE(signalReceived);

  delete messageWidget;
  EXPECT_TRUE(stop());
}

/////////////////////////////////////////////////
TEST(MessageWidgetTest, ChildEnumSignal)
{
  setVerbosity(4);
  EXPECT_TRUE(initApp());

  // Message
  auto msg = new msgs::Visual();
  msg->set_type(msgs::Visual::LINK);

  // Create widget from message
  auto messageWidget = new MessageWidget(msg);
  EXPECT_TRUE(messageWidget != nullptr);

  // Check we got an enum widget
  auto propWidget = messageWidget->PropertyWidgetByName("type");
  EXPECT_NE(propWidget, nullptr);

  auto enumWidget = qobject_cast<EnumWidget *>(propWidget);
  EXPECT_NE(enumWidget, nullptr);

  // Connect signals
  bool signalReceived = false;
  messageWidget->connect(messageWidget, &MessageWidget::ValueChanged,
    [&signalReceived](const std::string &_name, QVariant _var)
    {
      auto v = _var.value<std::string>();
      EXPECT_EQ(_name, "type");
      EXPECT_EQ(v, "GUI");
      signalReceived = true;
    });

  // Check default value
  EXPECT_EQ(messageWidget->PropertyValue("type").value<std::string>(),
      std::string("LINK"));

  auto label = enumWidget->findChild<QLabel *>();
  EXPECT_NE(label, nullptr);
  EXPECT_EQ(label->text(), "Type");

  // Get signal emitting widgets
  auto comboBoxes = enumWidget->findChildren<QComboBox *>();
  EXPECT_EQ(comboBoxes.size(), 1);
  EXPECT_EQ(comboBoxes[0]->count(), 8);

  // Change the value and check new value at callback
  comboBoxes[0]->setCurrentIndex(6);
  comboBoxes[0]->currentIndexChanged(6);

  // Check callback was called
  EXPECT_TRUE(signalReceived);

  delete messageWidget;
  EXPECT_TRUE(stop());
}

/////////////////////////////////////////////////
TEST(MessageWidgetTest, PropertyByName)
{
  setVerbosity(4);
  EXPECT_TRUE(initApp());

  // Message
  auto msg = new msgs::StringMsg();

  // Create widget from message
  auto messageWidget = new MessageWidget(msg);
  EXPECT_TRUE(messageWidget != nullptr);

  // Get generated widgets by name
  for (auto name : {"header", "header::stamp", "header::stamp::sec",
      "header::stamp::nsec", "data"})
  {
    EXPECT_NE(messageWidget->PropertyWidgetByName(name), nullptr) << name;
  }

  // Fail with invalid names
  for (auto name : {"", "banana"})
  {
    EXPECT_EQ(messageWidget->PropertyWidgetByName(name), nullptr) << name;
  }

  delete messageWidget;
  EXPECT_TRUE(stop());
}
<|MERGE_RESOLUTION|>--- conflicted
+++ resolved
@@ -44,16 +44,52 @@
 using namespace gui;
 
 /////////////////////////////////////////////////
-<<<<<<< HEAD
-TEST(MessageWidgetTest, EmptyMsgWidget)
-=======
 TEST(MessageWidgetTest, ConstructAndUpdate)
->>>>>>> 363e9db9
 {
   setVerbosity(4);
   EXPECT_TRUE(initApp());
 
-<<<<<<< HEAD
+  // Invalid constructor
+  {
+    auto msgWidget = new MessageWidget(nullptr);
+    ASSERT_NE(msgWidget, nullptr);
+
+    EXPECT_FALSE(msgWidget->UpdateFromMsg(new msgs::StringMsg()));
+  }
+
+  // Valid constructor, invalid update
+  {
+    auto msgWidget = new MessageWidget(new msgs::StringMsg());
+    ASSERT_NE(msgWidget, nullptr);
+
+    EXPECT_FALSE(msgWidget->UpdateFromMsg(nullptr));
+  }
+
+  // Update type different from constructor
+  {
+    auto msgWidget = new MessageWidget(new msgs::StringMsg());
+    ASSERT_NE(msgWidget, nullptr);
+
+    EXPECT_FALSE(msgWidget->UpdateFromMsg(new msgs::Int32()));
+  }
+
+  // Same type as constructor
+  {
+    auto msgWidget = new MessageWidget(new msgs::StringMsg());
+    ASSERT_NE(msgWidget, nullptr);
+
+    EXPECT_TRUE(msgWidget->UpdateFromMsg(new msgs::StringMsg()));
+  }
+
+  EXPECT_TRUE(stop());
+}
+
+/////////////////////////////////////////////////
+TEST(MessageWidgetTest, EmptyMsgWidget)
+{
+  setVerbosity(4);
+  EXPECT_TRUE(initApp());
+
   {
     msgs::Visual visualMsg;
 
@@ -795,40 +831,6 @@
   }
 
   delete msgWidget;
-=======
-  // Invalid constructor
-  {
-    auto msgWidget = new MessageWidget(nullptr);
-    ASSERT_NE(msgWidget, nullptr);
-
-    EXPECT_FALSE(msgWidget->UpdateFromMsg(new msgs::StringMsg()));
-  }
-
-  // Valid constructor, invalid update
-  {
-    auto msgWidget = new MessageWidget(new msgs::StringMsg());
-    ASSERT_NE(msgWidget, nullptr);
-
-    EXPECT_FALSE(msgWidget->UpdateFromMsg(nullptr));
-  }
-
-  // Update type different from constructor
-  {
-    auto msgWidget = new MessageWidget(new msgs::StringMsg());
-    ASSERT_NE(msgWidget, nullptr);
-
-    EXPECT_FALSE(msgWidget->UpdateFromMsg(new msgs::Int32()));
-  }
-
-  // Same type as constructor
-  {
-    auto msgWidget = new MessageWidget(new msgs::StringMsg());
-    ASSERT_NE(msgWidget, nullptr);
-
-    EXPECT_TRUE(msgWidget->UpdateFromMsg(new msgs::StringMsg()));
-  }
-
->>>>>>> 363e9db9
   EXPECT_TRUE(stop());
 }
 
