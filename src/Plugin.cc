--- conflicted
+++ resolved
@@ -51,10 +51,6 @@
   /// \brief Card's width
   public: int width{-1};
 
-<<<<<<< HEAD
-  /// \brief
-  public: std::string cardFrame = "visible";
-=======
   /// \brief True if the plugin should have a title bar, false otherwise.
   public: bool showTitleBar{true};
 
@@ -66,7 +62,6 @@
 
   /// \brief True if the plugin should be resizable, false otherwise.
   public: bool resizable{true};
->>>>>>> 5ce99897
 };
 
 using namespace ignition;
@@ -148,11 +143,6 @@
   if (_pluginElem->QueryAttribute("width", &width) == tinyxml2::XML_SUCCESS)
     this->dataPtr->width = width;
 
-<<<<<<< HEAD
-  const char *cardFrame = _pluginElem->Attribute("card_frame");
-  if (cardFrame)
-    this->dataPtr->cardFrame = cardFrame;
-=======
   bool showTitleBar;
   if (_pluginElem->QueryAttribute("show_title_bar", &showTitleBar) ==
       tinyxml2::XML_SUCCESS)
@@ -185,7 +175,6 @@
   {
     this->title = t;
   }
->>>>>>> 5ce99897
 
   // Delete later
   if (_pluginElem->Attribute("delete_later"))
@@ -199,19 +188,6 @@
       this->DeleteLater();
   }
 
-<<<<<<< HEAD
-  // Read default params
-  if (auto titleElem = _pluginElem->FirstChildElement("title"))
-    this->title = titleElem->GetText();
-
-  // Setup default context menu
-//  this->setContextMenuPolicy(Qt::CustomContextMenu);
-//  this->connect(this,
-//      SIGNAL(customContextMenuRequested(const QPoint &)),
-//      this, SLOT(ShowContextMenu(const QPoint &)));
-
-=======
->>>>>>> 5ce99897
   // Load custom configuration
   this->LoadConfig(_pluginElem);
 }
@@ -355,15 +331,10 @@
 
   cardItem->setProperty("pluginName",
       QString::fromStdString(this->Title()));
-<<<<<<< HEAD
-  cardItem->setProperty("cardFrame",
-      QString::fromStdString(this->dataPtr->cardFrame));
-=======
   cardItem->setProperty("showTitleBar", this->dataPtr->showTitleBar);
   cardItem->setProperty("showDockButton", this->dataPtr->showDockButton);
   cardItem->setProperty("showCloseButton", this->dataPtr->showCloseButton);
   cardItem->setProperty("resizable", this->dataPtr->resizable);
->>>>>>> 5ce99897
   cardItem->setProperty("width", pluginWidth);
   cardItem->setProperty("height", pluginHeight);
   if (this->dataPtr->x >= 0)
