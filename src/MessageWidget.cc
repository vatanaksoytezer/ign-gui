--- conflicted
+++ resolved
@@ -25,12 +25,19 @@
 #include <ignition/common/Console.hh>
 #include <ignition/common/EnumIface.hh>
 
+#include "ignition/gui/BoolWidget.hh"
 #include "ignition/gui/CollapsibleWidget.hh"
+#include "ignition/gui/ColorWidget.hh"
 #include "ignition/gui/Conversions.hh"
+#include "ignition/gui/EnumWidget.hh"
+#include "ignition/gui/GeometryWidget.hh"
 #include "ignition/gui/Helpers.hh"
+#include "ignition/gui/NumberWidget.hh"
 #include "ignition/gui/PropertyWidget.hh"
+#include "ignition/gui/Pose3dWidget.hh"
 #include "ignition/gui/QtMetatypes.hh"
 #include "ignition/gui/StringWidget.hh"
+#include "ignition/gui/Vector3dWidget.hh"
 
 #include "ignition/gui/MessageWidget.hh"
 
@@ -498,16 +505,7 @@
       // If creating new widget
       if (!propertyWidget)
       {
-<<<<<<< HEAD
-        // Choose either a one-line or a multi-line widget according to name
-        auto type = StringWidget::StringType::LINE;
-        if (fieldName == "innerxml")
-          type = StringWidget::StringType::TEXT;
-
-        propertyWidget = new StringWidget(fieldName, type);
-=======
         propertyWidget = new StringWidget(fieldName);
->>>>>>> 363e9db9
         this->AddPropertyWidget(scopedName, propertyWidget, _parent);
       }
 
@@ -614,10 +612,6 @@
     {
       continue;
     }
-
-    // don't update msgs field that are associated with read-only widgets
-    if (this->WidgetReadOnly(scopedName))
-      continue;
 
     auto childWidget = this->dataPtr->properties[scopedName];
     auto variant = childWidget->Value();
