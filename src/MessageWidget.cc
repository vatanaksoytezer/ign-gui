--- conflicted
+++ resolved
@@ -149,7 +149,6 @@
 }
 
 /////////////////////////////////////////////////
-<<<<<<< HEAD
 bool MessageWidget::WidgetVisible(const std::string &_name) const
 {
   auto w = this->PropertyWidgetByName(_name);
@@ -251,8 +250,6 @@
 }
 
 /////////////////////////////////////////////////
-=======
->>>>>>> 79f36466
 bool MessageWidget::SetPropertyValue(const std::string &_name,
                                      const QVariant _value)
 {
@@ -417,19 +414,6 @@
         // Get widget
         auto repProp = this->PropertyWidgetByName(name);
 
-<<<<<<< HEAD
-        // Create a collapsible
-        auto repCollapsible = qobject_cast<CollapsibleWidget *>(repProp);
-        if (!repCollapsible)
-        {
-          repCollapsible = new CollapsibleWidget(std::to_string(count));
-          collapsible->layout()->addWidget(repCollapsible);
-        }
-
-        // If it's a repeated message
-        if (fieldType == google::protobuf::FieldDescriptor::TYPE_MESSAGE)
-        {
-=======
         // If it's a repeated message
         if (fieldType == google::protobuf::FieldDescriptor::TYPE_MESSAGE)
         {
@@ -441,25 +425,10 @@
             collapsible->layout()->addWidget(repCollapsible);
           }
 
->>>>>>> 79f36466
           // Parse message
           auto &valueMsg = reflection->GetRepeatedMessage(*_msg,
               fieldDescriptor, count);
           this->Parse(&valueMsg, name, repCollapsible);
-<<<<<<< HEAD
-        }
-
-        // If it's a repeated field
-        {
-          // TODO
-        }
-
-        // Collapse the first time it was created
-        if (!repProp)
-        {
-          repCollapsible->Toggle(false);
-          this->AddPropertyWidget(name, repCollapsible, collapsible);
-=======
 
           // Collapse the first time it was created
           if (!repProp)
@@ -621,18 +590,13 @@
         {
           ignwarn << "Unhandled message type [" << fieldType << "]"
                   << std::endl;
->>>>>>> 79f36466
         }
       }
 
       // Drop repetitions which disappeared
       auto colLayout = collapsible->layout();
-<<<<<<< HEAD
-      for (; count < colLayout->count() - 1; ++count)
-=======
       auto layoutCount = colLayout->count();
       for (; count < layoutCount - 1; ++count)
->>>>>>> 79f36466
       {
         auto name = scopedName + "::" + std::to_string(count);
         this->RemovePropertyWidget(name);
@@ -1134,7 +1098,6 @@
 }
 
 /////////////////////////////////////////////////
-<<<<<<< HEAD
 bool MessageWidget::eventFilter(QObject *_obj, QEvent *_event)
 {
   // Only handle spins and combos
@@ -1169,8 +1132,6 @@
 }
 
 /////////////////////////////////////////////////
-=======
->>>>>>> 79f36466
 PropertyWidget *MessageWidget::PropertyWidgetByName(
     const std::string &_name) const
 {
