/*
 * Copyright (C) 2017 Open Source Robotics Foundation
 *
 * Licensed under the Apache License, Version 2.0 (the "License");
 * you may not use this file except in compliance with the License.
 * You may obtain a copy of the License at
 *
 *     http://www.apache.org/licenses/LICENSE-2.0
 *
 * Unless required by applicable law or agreed to in writing, software
 * distributed under the License is distributed on an "AS IS" BASIS,
 * WITHOUT WARRANTIES OR CONDITIONS OF ANY KIND, either express or implied.
 * See the License for the specific language governing permissions and
 * limitations under the License.
 *
*/

#include <google/protobuf/descriptor.h>
#include <google/protobuf/message.h>

#include <map>
#include <string>

#include <ignition/common/Console.hh>
#include <ignition/common/EnumIface.hh>

<<<<<<< HEAD
#include "ignition/gui/BoolWidget.hh"
=======
#include <ignition/math/Helpers.hh>

#include <ignition/msgs.hh>

>>>>>>> 2bc8eea1
#include "ignition/gui/CollapsibleWidget.hh"
#include "ignition/gui/ColorWidget.hh"
#include "ignition/gui/Conversions.hh"
#include "ignition/gui/EnumWidget.hh"
#include "ignition/gui/GeometryWidget.hh"
#include "ignition/gui/Helpers.hh"
#include "ignition/gui/NumberWidget.hh"
#include "ignition/gui/PropertyWidget.hh"
#include "ignition/gui/Pose3dWidget.hh"
#include "ignition/gui/QtMetatypes.hh"
#include "ignition/gui/StringWidget.hh"
#include "ignition/gui/Vector3dWidget.hh"

#include "ignition/gui/MessageWidget.hh"

namespace ignition
{
  namespace gui
  {
    /// \brief Private data for the MessageWidget class.
    class MessageWidgetPrivate
    {
      /// \brief A map of unique scoped names to correpsonding widgets.
      public: std::map <std::string, PropertyWidget *> properties;

      /// \brief A copy of the message used to build the widget. Helps
      /// creating new messages.
      public: google::protobuf::Message *msg = nullptr;
    };
  }
}

using namespace ignition;
using namespace gui;

/////////////////////////////////////////////////
MessageWidget::MessageWidget(const google::protobuf::Message *_msg)
  : dataPtr(new MessageWidgetPrivate())
{
  if (!_msg)
  {
    ignerr << "Null message passed, widget wasn't properly constructed"
           << std::endl;
    return;
  }

  this->dataPtr->msg = _msg->New();
  this->dataPtr->msg->CopyFrom(*_msg);

  // Layout
  auto mainLayout = new QVBoxLayout;
  mainLayout->setAlignment(Qt::AlignTop);
  mainLayout->setSpacing(0);
  mainLayout->setContentsMargins(0, 0, 0, 0);
  this->setLayout(mainLayout);

  // Generate widgets from the message and add to the layout
  this->Parse(this->dataPtr->msg, "", this);

  // set up event filter for scrollable widgets to make sure they don't steal
  // focus when embedded in a QScrollArea.
  auto spinBoxes = this->findChildren<QAbstractSpinBox *>();
  for (int i = 0; i < spinBoxes.size(); ++i)
  {
    spinBoxes[i]->installEventFilter(this);
    spinBoxes[i]->setFocusPolicy(Qt::StrongFocus);
  }
  auto comboBoxes = this->findChildren<QComboBox *>();
  for (int i = 0; i < comboBoxes.size(); ++i)
  {
    comboBoxes[i]->installEventFilter(this);
    comboBoxes[i]->setFocusPolicy(Qt::StrongFocus);
  }
}

/////////////////////////////////////////////////
MessageWidget::~MessageWidget()
{
  delete this->dataPtr->msg;
}

/////////////////////////////////////////////////
bool MessageWidget::UpdateFromMsg(const google::protobuf::Message *_msg)
{
  if (!this->dataPtr->msg)
  {
    ignerr << "The widget's message is null, this widget is invalid."
           << std::endl;
    return false;
  }

  if (!_msg)
  {
    ignwarn << "Null message, not updating widget" << std::endl;
    return false;
  }

  auto currentType = this->dataPtr->msg->GetDescriptor()->full_name();
  auto newType = _msg->GetDescriptor()->full_name();

  if (currentType != newType)
  {
    ignerr << "Trying to load a [" << newType
           << "] message into a widget previously filled with [" << currentType
           << "]" << std::endl;
    return false;
  }

  return this->Parse(_msg, "", this);
}

/////////////////////////////////////////////////
google::protobuf::Message *MessageWidget::Msg() const
{
  this->FillMsg(this->dataPtr->msg);
  return this->dataPtr->msg;
}

/////////////////////////////////////////////////
<<<<<<< HEAD
bool MessageWidget::WidgetVisible(const std::string &_name) const
{
  auto w = this->PropertyWidgetByName(_name);
  if (!w)
    return false;

  // If it's the only property inside a collapsible, check the collapsible
  auto collapsible = qobject_cast<CollapsibleWidget *>(w->parent()->parent());
  if (collapsible &&
      collapsible->findChildren<PropertyWidget *>().size() == 1)
  {
    return collapsible->isVisible();
  }

  return w->isVisible();
}

/////////////////////////////////////////////////
void MessageWidget::SetWidgetVisible(const std::string &_name,
    const bool _visible)
{
  auto w = this->PropertyWidgetByName(_name);
  if (!w)
    return;

  // If it's the only property inside a collapsible, hide the collapsible too
  auto collapsible = qobject_cast<CollapsibleWidget *>(w->parent()->parent());
  if (collapsible &&
      collapsible->findChildren<PropertyWidget *>().size() == 1)
  {
    collapsible->setVisible(_visible);
  }
  else
    w->setVisible(_visible);
}

/////////////////////////////////////////////////
bool MessageWidget::ReadOnly() const
{
  // Not read-only if there's at least one enabled widget
  for (auto p : this->dataPtr->properties)
  {
    auto collapsible = qobject_cast<CollapsibleWidget *>(p.second);
    if (!collapsible && p.second->isEnabled())
      return false;
  }

  return true;
}

/////////////////////////////////////////////////
void MessageWidget::SetReadOnly(const bool _readOnly)
{
  for (auto p : this->dataPtr->properties)
  {
    auto collapsible = qobject_cast<CollapsibleWidget *>(p.second);
    if (!collapsible)
      p.second->setEnabled(!_readOnly);
  }
}

/////////////////////////////////////////////////
bool MessageWidget::WidgetReadOnly(const std::string &_name) const
{
  auto w = this->PropertyWidgetByName(_name);
  if (!w)
    return false;

  auto collapsibleParent = qobject_cast<CollapsibleWidget *>(w->parent());
  if (collapsibleParent)
    return !collapsibleParent->isEnabled();

  return !w->isEnabled();
}

/////////////////////////////////////////////////
void MessageWidget::SetWidgetReadOnly(const std::string &_name,
    const bool _readOnly)
{
  auto w = this->PropertyWidgetByName(_name);
  if (!w)
    return;

  auto collapsibleParent = qobject_cast<CollapsibleWidget *>(w->parent());
  if (collapsibleParent)
  {
    collapsibleParent->setEnabled(!_readOnly);

    // Qt docs: "Disabling a widget implicitly disables all its children.
    // Enabling respectively enables all child widgets unless they have
    // been explicitly disabled."
    auto childWidgets = collapsibleParent->findChildren<QWidget *>();
    for (auto widget : childWidgets)
      widget->setEnabled(!_readOnly);

    return;
  }
  w->setEnabled(!_readOnly);
}

/////////////////////////////////////////////////
bool MessageWidget::SetPropertyValue(const std::string &_name,
                                     const QVariant _value)
{
  auto w = this->PropertyWidgetByName(_name);
  if (!w)
    return false;

  return w->SetValue(_value);
}

/////////////////////////////////////////////////
QVariant MessageWidget::PropertyValue(const std::string &_name) const
{
  auto w = this->PropertyWidgetByName(_name);
  if (!w)
    return QVariant();

  return w->Value();
}

/////////////////////////////////////////////////
bool MessageWidget::Parse(google::protobuf::Message *_msg,
=======
bool MessageWidget::Parse(const google::protobuf::Message *_msg,
>>>>>>> 2bc8eea1
    const std::string &_scopedName, QWidget *_parent)
{
  auto descriptor = _msg->GetDescriptor();
  if (!descriptor)
  {
    ignerr << "Failed to get message descriptor" << std::endl;
    return false;
  }

  auto propertyWidget = this->PropertyWidgetByName(_scopedName);

  // Geometry
  auto messageType = descriptor->full_name();
  if (messageType == "ignition.msgs.Geometry")
  {
    // If creating new widget
    if (!propertyWidget)
    {
      propertyWidget = new GeometryWidget();
      this->AddPropertyWidget(_scopedName, propertyWidget, _parent);
    }

    // Set value
    auto msg = dynamic_cast<msgs::Geometry *>(_msg);
    propertyWidget->SetValue(QVariant::fromValue(*msg));

    return true;
  }

  // Pose3d
  if (messageType == "ignition.msgs.Pose")
  {
    // If creating new widget
    if (!propertyWidget)
    {
      propertyWidget = new Pose3dWidget();
      this->AddPropertyWidget(_scopedName, propertyWidget, _parent);
    }

    // Set value
    auto msg = dynamic_cast<msgs::Pose *>(_msg);
    propertyWidget->SetValue(QVariant::fromValue(msgs::Convert(*msg)));

    return true;
  }

  // Vector3d
  if (messageType == "ignition.msgs.Vector3d")
  {
    // If creating new widget
    if (!propertyWidget)
    {
      propertyWidget = new Vector3dWidget(descriptor->name());
      this->AddPropertyWidget(_scopedName, propertyWidget, _parent);
    }

    // Set value
    auto msg = dynamic_cast<msgs::Vector3d *>(_msg);
    propertyWidget->SetValue(QVariant::fromValue(msgs::Convert(*msg)));

    return true;
  }

  // Color
  if (messageType == "ignition.msgs.Color")
  {
    // If creating new widget
    if (!propertyWidget)
    {
      propertyWidget = new ColorWidget();
      this->AddPropertyWidget(_scopedName, propertyWidget, _parent);
    }

    // Set value
    auto msg = dynamic_cast<msgs::Color *>(_msg);
    propertyWidget->SetValue(QVariant::fromValue(msgs::Convert(*msg)));

    return true;
  }

  auto reflection = _msg->GetReflection();
  if (!reflection)
  {
    ignerr << "Failed to get message reflection" << std::endl;
    return false;
  }

  // For other message types, recursively parse their fields
  for (int i = 0; i < descriptor->field_count() ; ++i)
  {
    auto fieldDescriptor = descriptor->field(i);

    if (!fieldDescriptor)
    {
      ignerr << "Failed to get field descriptor" << std::endl;
      continue;
    }

    // TODO parse repeated fields
    if (fieldDescriptor->is_repeated())
      continue;

    // Scoped name
    auto fieldName = fieldDescriptor->name();
    auto scopedName = _scopedName.empty() ?
        fieldName : _scopedName + "::" + fieldName;

    // Get the widget if it exists
    propertyWidget = this->PropertyWidgetByName(scopedName);

    // Handle each field type
    auto fieldType = fieldDescriptor->type();

    // Numbers
    if (fieldType == google::protobuf::FieldDescriptor::TYPE_DOUBLE)
    {
      // If creating new widget
      if (!propertyWidget)
      {
        propertyWidget = new NumberWidget(fieldName, NumberWidget::DOUBLE);
        this->AddPropertyWidget(scopedName, propertyWidget, _parent);
      }

      // Set value
      double value = reflection->GetDouble(*_msg, fieldDescriptor);
      if (!math::equal(value, value))
        value = 0;
      propertyWidget->SetValue(value);

      continue;
    }

    if (fieldType == google::protobuf::FieldDescriptor::TYPE_FLOAT)
    {
      // If creating new widget
      if (!propertyWidget)
      {
        propertyWidget = new NumberWidget(fieldName, NumberWidget::DOUBLE);
        this->AddPropertyWidget(scopedName, propertyWidget, _parent);
      }

      // Set value
      float value = reflection->GetFloat(*_msg, fieldDescriptor);
      if (!math::equal(value, value))
        value = 0;
      propertyWidget->SetValue(value);

      continue;
    }

    if (fieldType == google::protobuf::FieldDescriptor::TYPE_INT64)
    {
      // If creating new widget
      if (!propertyWidget)
      {
        propertyWidget = new NumberWidget(fieldName, NumberWidget::INT);
        this->AddPropertyWidget(scopedName, propertyWidget, _parent);
      }

      // Set value
      int value = reflection->GetInt64(*_msg, fieldDescriptor);
      propertyWidget->SetValue(value);

      continue;
    }

    if (fieldType == google::protobuf::FieldDescriptor::TYPE_INT32)
    {
      // If creating new widget
      if (!propertyWidget)
      {
        propertyWidget = new NumberWidget(fieldName, NumberWidget::INT);
        this->AddPropertyWidget(scopedName, propertyWidget, _parent);
      }

      // Set value
      int value = reflection->GetInt32(*_msg, fieldDescriptor);
      propertyWidget->SetValue(value);

      continue;
    }

    if (fieldType == google::protobuf::FieldDescriptor::TYPE_UINT64)
    {
      // If creating new widget
      if (!propertyWidget)
      {
        propertyWidget = new NumberWidget(fieldName, NumberWidget::UINT);
        this->AddPropertyWidget(scopedName, propertyWidget, _parent);
      }

      // Set value
      unsigned int value = reflection->GetUInt64(*_msg, fieldDescriptor);
      propertyWidget->SetValue(value);

      continue;
    }

    if (fieldType == google::protobuf::FieldDescriptor::TYPE_UINT32)
    {
      // If creating new widget
      if (!propertyWidget)
      {
        propertyWidget = new NumberWidget(fieldName, NumberWidget::UINT);
        this->AddPropertyWidget(scopedName, propertyWidget, _parent);
      }

      // Set value
      unsigned int value = reflection->GetUInt32(*_msg, fieldDescriptor);
      propertyWidget->SetValue(value);

      continue;
    }

    // Boolean
    if (fieldType == google::protobuf::FieldDescriptor::TYPE_BOOL)
    {
      // If creating new widget
      if (!propertyWidget)
      {
        propertyWidget = new BoolWidget(fieldName);
        this->AddPropertyWidget(scopedName, propertyWidget, _parent);
      }

      // Set value
      bool value = reflection->GetBool(*_msg, fieldDescriptor);
      propertyWidget->SetValue(value);

      continue;
    }

    // String
    if (fieldType == google::protobuf::FieldDescriptor::TYPE_STRING)
    {
      // If creating new widget
      if (!propertyWidget)
      {
        propertyWidget = new StringWidget(fieldName);
        this->AddPropertyWidget(scopedName, propertyWidget, _parent);
      }

      // Set value
      std::string value = reflection->GetString(*_msg, fieldDescriptor);
      propertyWidget->SetValue(QVariant::fromValue(value));

      continue;
    }

    // Enum
    if (fieldType == google::protobuf::FieldDescriptor::TYPE_ENUM)
    {
      // Value from field
      auto value = reflection->GetEnum(*_msg, fieldDescriptor);

      // If creating new widget
      if (!propertyWidget)
      {
        // Get all possible enum values
        std::vector<std::string> enumValues;
        auto enumDescriptor = value->type();
        for (int j = 0; j < enumDescriptor->value_count(); ++j)
        {
          auto valueDescriptor = enumDescriptor->value(j);
          if (valueDescriptor)
            enumValues.push_back(valueDescriptor->name());
        }

        // Create enum widget
        propertyWidget = new EnumWidget(fieldName, enumValues);
        this->AddPropertyWidget(scopedName, propertyWidget, _parent);
      }

      // Set value
      propertyWidget->SetValue(QVariant::fromValue(value->name()));

      continue;
    }

    // Nested messages
    if (fieldType == google::protobuf::FieldDescriptor::TYPE_MESSAGE)
    {
      // Get nested message
      auto &valueMsg = reflection->GetMessage(*_msg, fieldDescriptor);

      // Create collapsible
      auto collapsible = qobject_cast<CollapsibleWidget *>(propertyWidget);
      if (!collapsible)
      {
        collapsible = new CollapsibleWidget(fieldName);
        _parent->layout()->addWidget(collapsible);
      }

      // Generate / update widget
      this->Parse(&valueMsg, scopedName, collapsible);

      // Collapse the first time it was created
      if (!propertyWidget)
      {
        collapsible->Toggle(false);
        this->AddPropertyWidget(scopedName, collapsible, _parent);
      }
    }
  }

  return true;
}

/////////////////////////////////////////////////
bool MessageWidget::FillMsg(google::protobuf::Message *_msg,
    const std::string &_parentScopedName) const
{
  if (!_msg)
    return false;

  // Get descriptor of given message
  auto descriptor = _msg->GetDescriptor();
  if (!descriptor)
    return false;

  // Iterate over its fields
  auto count = descriptor->field_count();
  for (int i = 0; i < count ; ++i)
  {
    auto fieldDescriptor = descriptor->field(i);
    if (!fieldDescriptor)
      continue;

    auto reflection = _msg->GetReflection();
    if (!reflection)
      continue;

    std::string name = fieldDescriptor->name();

    // Update each field in the message
    // TODO update repeated fields
    if (fieldDescriptor->is_repeated())
      continue;

    auto scopedName = _parentScopedName.empty() ? name
        : _parentScopedName + "::" + name;

    // Skip if we don't have a widget with this name
    if (this->dataPtr->properties.find(scopedName) ==
        this->dataPtr->properties.end())
    {
      continue;
    }

    auto childWidget = this->dataPtr->properties[scopedName];
    auto variant = childWidget->Value();

    switch (fieldDescriptor->type())
    {
      // Numbers
      case google::protobuf::FieldDescriptor::TYPE_DOUBLE:
      {
        reflection->SetDouble(_msg, fieldDescriptor, variant.toDouble());
        break;
      }
      case google::protobuf::FieldDescriptor::TYPE_FLOAT:
      {
        reflection->SetFloat(_msg, fieldDescriptor, variant.toDouble());
        break;
      }
      case google::protobuf::FieldDescriptor::TYPE_INT64:
      {
        reflection->SetInt64(_msg, fieldDescriptor, variant.toInt());
        break;
      }
      case google::protobuf::FieldDescriptor::TYPE_INT32:
      {
        reflection->SetInt32(_msg, fieldDescriptor, variant.toInt());
        break;
      }
      case google::protobuf::FieldDescriptor::TYPE_UINT64:
      {
        reflection->SetUInt64(_msg, fieldDescriptor, variant.toUInt());
        break;
      }
      case google::protobuf::FieldDescriptor::TYPE_UINT32:
      {
        reflection->SetUInt32(_msg, fieldDescriptor, variant.toUInt());
        break;
      }
      // Boolean
      case google::protobuf::FieldDescriptor::TYPE_BOOL:
      {
        reflection->SetBool(_msg, fieldDescriptor, variant.toBool());
        break;
      }
      // String
      case google::protobuf::FieldDescriptor::TYPE_STRING:
      {
        reflection->SetString(_msg, fieldDescriptor,
            variant.value<std::string>());
        break;
      }
      // Enum
      case google::protobuf::FieldDescriptor::TYPE_ENUM:
      {
        auto str = variant.value<std::string>();

        // Convert string into protobuf enum
        auto enumDescriptor = fieldDescriptor->enum_type();
        if (!enumDescriptor)
          continue;

        auto enumValue = enumDescriptor->FindValueByName(str);
        if (enumValue)
          reflection->SetEnum(_msg, fieldDescriptor, enumValue);
        else
          ignerr << "Unable to find enum value [" << str << "]" << std::endl;

        break;
      }
      // Nested messages
      case google::protobuf::FieldDescriptor::TYPE_MESSAGE:
      {
        auto mutableMsg = reflection->MutableMessage(_msg, fieldDescriptor);

        // Geometry
        if (fieldDescriptor->message_type()->name() == "Geometry")
        {
          mutableMsg->CopyFrom(variant.value<msgs::Geometry>());
        }
        // Pose
        else if (fieldDescriptor->message_type()->name() == "Pose")
        {
          mutableMsg->CopyFrom(msgs::Convert(variant.value<math::Pose3d>()));
        }
        // Vector3d
        else if (fieldDescriptor->message_type()->name() == "Vector3d")
        {
          mutableMsg->CopyFrom(msgs::Convert(variant.value<math::Vector3d>()));
        }
        // Color
        else if (fieldDescriptor->message_type()->name() == "Color")
        {
          mutableMsg->CopyFrom(msgs::Convert(variant.value<math::Color>()));
        }
        // Recursively fill other types
        else
        {
          auto valueMsg = (reflection->MutableMessage(_msg, fieldDescriptor));
          this->FillMsg(valueMsg, scopedName);
        }

        break;
      }
      default:
        break;
    }
  }
  return true;
}

/////////////////////////////////////////////////
bool MessageWidget::AddPropertyWidget(const std::string &_name,
    PropertyWidget *_property, QWidget *_parent)
{
  if (_property == nullptr)
  {
    ignerr << "Null property, not adding widget." << std::endl;
    return false;
  }

  // Add to map if not there yet (nested special messages are added first to a
  // collapsible and then the collapsible is added to the parent collapsible)
  if (this->dataPtr->properties.find(_name) == this->dataPtr->properties.end())
  {
    this->dataPtr->properties[_name] = _property;
  }

  // Forward widget's ValueChanged signal
  auto collapsibleSelf = qobject_cast<CollapsibleWidget *>(_property);
  if (!collapsibleSelf)
  {
    this->connect(_property, &PropertyWidget::ValueChanged,
        [this, _name](const QVariant _value)
        {this->ValueChanged(_name, _value);});
  }

  // If inside a collapsible, add indentation
  auto collapsibleParent = qobject_cast<CollapsibleWidget *>(_parent);
  if (collapsibleParent)
  {
    auto hLayout = new QHBoxLayout();
    hLayout->addItem(new QSpacerItem(20, 1, QSizePolicy::Fixed,
        QSizePolicy::Fixed));
    hLayout->setContentsMargins(0, 0, 0, 0);
    hLayout->setSpacing(0);
    hLayout->addWidget(_property);

    auto w = new QWidget();
    w->setLayout(hLayout);

    _parent->layout()->addWidget(w);
  }
  else
  {
    _parent->layout()->addWidget(_property);
  }

  return true;
}

/////////////////////////////////////////////////
unsigned int MessageWidget::PropertyWidgetCount() const
{
  return this->dataPtr->properties.size();
}

/////////////////////////////////////////////////
bool MessageWidget::eventFilter(QObject *_obj, QEvent *_event)
{
  // Only handle spins and combos
  auto spinBox = qobject_cast<QAbstractSpinBox *>(_obj);
  auto comboBox = qobject_cast<QComboBox *>(_obj);
  if (spinBox || comboBox)
  {
    QWidget *widget = qobject_cast<QWidget *>(_obj);
    if (_event->type() == QEvent::Wheel)
    {
      if (widget->focusPolicy() == Qt::WheelFocus)
      {
        _event->accept();
        return false;
      }
      else
      {
        _event->ignore();
        return true;
      }
    }
    else if (_event->type() == QEvent::FocusIn)
    {
      widget->setFocusPolicy(Qt::WheelFocus);
    }
    else if (_event->type() == QEvent::FocusOut)
    {
      widget->setFocusPolicy(Qt::StrongFocus);
    }
  }
  return QObject::eventFilter(_obj, _event);
}

/////////////////////////////////////////////////
PropertyWidget *MessageWidget::PropertyWidgetByName(
    const std::string &_name) const
{
  auto iter = this->dataPtr->properties.find(_name);
  if (iter != this->dataPtr->properties.end())
    return iter->second;

  return nullptr;
}<|MERGE_RESOLUTION|>--- conflicted
+++ resolved
@@ -24,14 +24,11 @@
 #include <ignition/common/Console.hh>
 #include <ignition/common/EnumIface.hh>
 
-<<<<<<< HEAD
+#include <ignition/math/Helpers.hh>
+
+#include <ignition/msgs.hh>
+
 #include "ignition/gui/BoolWidget.hh"
-=======
-#include <ignition/math/Helpers.hh>
-
-#include <ignition/msgs.hh>
-
->>>>>>> 2bc8eea1
 #include "ignition/gui/CollapsibleWidget.hh"
 #include "ignition/gui/ColorWidget.hh"
 #include "ignition/gui/Conversions.hh"
@@ -151,7 +148,6 @@
 }
 
 /////////////////////////////////////////////////
-<<<<<<< HEAD
 bool MessageWidget::WidgetVisible(const std::string &_name) const
 {
   auto w = this->PropertyWidgetByName(_name);
@@ -274,10 +270,7 @@
 }
 
 /////////////////////////////////////////////////
-bool MessageWidget::Parse(google::protobuf::Message *_msg,
-=======
 bool MessageWidget::Parse(const google::protobuf::Message *_msg,
->>>>>>> 2bc8eea1
     const std::string &_scopedName, QWidget *_parent)
 {
   auto descriptor = _msg->GetDescriptor();
@@ -301,7 +294,7 @@
     }
 
     // Set value
-    auto msg = dynamic_cast<msgs::Geometry *>(_msg);
+    auto msg = dynamic_cast<const msgs::Geometry *>(_msg);
     propertyWidget->SetValue(QVariant::fromValue(*msg));
 
     return true;
@@ -318,7 +311,7 @@
     }
 
     // Set value
-    auto msg = dynamic_cast<msgs::Pose *>(_msg);
+    auto msg = dynamic_cast<const msgs::Pose *>(_msg);
     propertyWidget->SetValue(QVariant::fromValue(msgs::Convert(*msg)));
 
     return true;
@@ -335,7 +328,7 @@
     }
 
     // Set value
-    auto msg = dynamic_cast<msgs::Vector3d *>(_msg);
+    auto msg = dynamic_cast<const msgs::Vector3d *>(_msg);
     propertyWidget->SetValue(QVariant::fromValue(msgs::Convert(*msg)));
 
     return true;
@@ -352,7 +345,7 @@
     }
 
     // Set value
-    auto msg = dynamic_cast<msgs::Color *>(_msg);
+    auto msg = dynamic_cast<const msgs::Color *>(_msg);
     propertyWidget->SetValue(QVariant::fromValue(msgs::Convert(*msg)));
 
     return true;
@@ -833,4 +826,4 @@
     return iter->second;
 
   return nullptr;
-}+}
