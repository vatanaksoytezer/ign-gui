include_directories(${PROJECT_BINARY_DIR})

set (sources
  ${CMAKE_CURRENT_SOURCE_DIR}/BoolWidget.cc
  ${CMAKE_CURRENT_SOURCE_DIR}/CollapsibleWidget.cc
  ${CMAKE_CURRENT_SOURCE_DIR}/ColorWidget.cc
  ${CMAKE_CURRENT_SOURCE_DIR}/Conversions.cc
  ${CMAKE_CURRENT_SOURCE_DIR}/Dialog.cc
  ${CMAKE_CURRENT_SOURCE_DIR}/Dock.cc
  ${CMAKE_CURRENT_SOURCE_DIR}/DragDropModel.cc
  ${CMAKE_CURRENT_SOURCE_DIR}/EditableLabel.cc
  ${CMAKE_CURRENT_SOURCE_DIR}/EnumWidget.cc
  ${CMAKE_CURRENT_SOURCE_DIR}/GeometryWidget.cc
  ${CMAKE_CURRENT_SOURCE_DIR}/Helpers.cc
  ${CMAKE_CURRENT_SOURCE_DIR}/Iface.cc
  ${CMAKE_CURRENT_SOURCE_DIR}/ign.cc
  ${CMAKE_CURRENT_SOURCE_DIR}/MainWindow.cc
  ${CMAKE_CURRENT_SOURCE_DIR}/MessageWidget.cc
  ${CMAKE_CURRENT_SOURCE_DIR}/NumberWidget.cc
  ${CMAKE_CURRENT_SOURCE_DIR}/Plugin.cc
  ${CMAKE_CURRENT_SOURCE_DIR}/Pose3dWidget.cc
  ${CMAKE_CURRENT_SOURCE_DIR}/PropertyWidget.cc
  ${CMAKE_CURRENT_SOURCE_DIR}/SearchModel.cc
  ${CMAKE_CURRENT_SOURCE_DIR}/StringWidget.cc
  ${CMAKE_CURRENT_SOURCE_DIR}/VariablePill.cc
  ${CMAKE_CURRENT_SOURCE_DIR}/VariablePillContainer.cc
  ${CMAKE_CURRENT_SOURCE_DIR}/Vector3dWidget.cc
  PARENT_SCOPE
)

set (gtest_sources
  BoolWidget_TEST.cc
  ColorWidget_TEST.cc
  CollapsibleWidget_TEST.cc
  Conversions_TEST.cc
  DragDropModel_TEST.cc
  EditableLabel_TEST.cc
  EnumWidget_TEST.cc
  GeometryWidget_TEST.cc
  Helpers_TEST.cc
  Iface_TEST.cc
  MainWindow_TEST.cc
  MessageWidget_TEST.cc
  NumberWidget_TEST.cc
  Plugin_TEST.cc
  Pose3dWidget_TEST.cc
  SearchModel_TEST.cc
  StringWidget_TEST.cc
  VariablePillContainer_TEST.cc
  Vector3dWidget_TEST.cc
)

if (HAVE_IGN_TOOLS)
  set (gtest_sources ${gtest_sources}
    ign_TEST.cc
  )
endif()

<<<<<<< HEAD
ign_build_tests(TYPE UNIT SOURCES ${gtest_sources})
=======
ign_build_tests(SOURCES ${gtest_sources}
                LIB_DEPS ${IGNITION-MATH_LIBRARIES})
>>>>>>> 017e84ba

add_subdirectory(cmd)
add_subdirectory(plugins)<|MERGE_RESOLUTION|>--- conflicted
+++ resolved
@@ -29,39 +29,44 @@
 )
 
 set (gtest_sources
-  BoolWidget_TEST.cc
-  ColorWidget_TEST.cc
-  CollapsibleWidget_TEST.cc
-  Conversions_TEST.cc
-  DragDropModel_TEST.cc
-  EditableLabel_TEST.cc
-  EnumWidget_TEST.cc
-  GeometryWidget_TEST.cc
-  Helpers_TEST.cc
-  Iface_TEST.cc
-  MainWindow_TEST.cc
-  MessageWidget_TEST.cc
-  NumberWidget_TEST.cc
-  Plugin_TEST.cc
-  Pose3dWidget_TEST.cc
-  SearchModel_TEST.cc
-  StringWidget_TEST.cc
-  VariablePillContainer_TEST.cc
-  Vector3dWidget_TEST.cc
+  BoolWidget_TEST
+  ColorWidget_TEST
+  CollapsibleWidget_TEST
+  Conversions_TEST
+  DragDropModel_TEST
+  EditableLabel_TEST
+  EnumWidget_TEST
+  GeometryWidget_TEST
+  Helpers_TEST
+  Iface_TEST
+  MainWindow_TEST
+  MessageWidget_TEST
+  NumberWidget_TEST
+  Plugin_TEST
+  Pose3dWidget_TEST
+  SearchModel_TEST
+  StringWidget_TEST
+  VariablePillContainer_TEST
+  Vector3dWidget_TEST
 )
 
+foreach(src ${gtest_sources})
+  set(gtest_cc ${gtest_cc} ${src}.cc)
+endforeach()
+
 if (HAVE_IGN_TOOLS)
-  set (gtest_sources ${gtest_sources}
+  set (gtest_cc ${gtest_sources}
     ign_TEST.cc
   )
 endif()
 
-<<<<<<< HEAD
-ign_build_tests(TYPE UNIT SOURCES ${gtest_sources})
-=======
-ign_build_tests(SOURCES ${gtest_sources}
+ign_build_tests(TYPE UNIT
+                SOURCES ${gtest_sources}
                 LIB_DEPS ${IGNITION-MATH_LIBRARIES})
->>>>>>> 017e84ba
+
+foreach(src ${gtest_sources})
+  target_link_libraries(UNIT_${src} TINYXML2::TINYXML2)
+endforeach()
 
 add_subdirectory(cmd)
 add_subdirectory(plugins)