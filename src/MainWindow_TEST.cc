--- conflicted
+++ resolved
@@ -90,35 +90,12 @@
   EXPECT_TRUE(initApp());
 
   auto mainWindow = new MainWindow;
-<<<<<<< HEAD
-  EXPECT_TRUE(mainWindow);
-
-  // Get save action on menu
-  auto menus = mainWindow->menuBar()->findChildren<QMenu *>();
-  ASSERT_GT(menus.size(), 0);
-  ASSERT_GT(menus[0]->actions().size(), 2);
-  auto saveAct = menus[0]->actions()[2];
-  EXPECT_EQ(saveAct->text().toStdString(), "Save configuration as");
-
-  // Close dialog without choosing file
-  {
-    bool closed = false;
-    // Close window after a while
-    QTimer::singleShot(300, [&]
-    {
-      auto fileDialogs = mainWindow->findChildren<QFileDialog *>();
-      ASSERT_EQ(fileDialogs.size(), 1);
-      fileDialogs[0]->close();
-      closed = true;
-    });
-=======
   ASSERT_NE(nullptr, mainWindow);
 
   // Save to file
   {
     // Trigger save
     mainWindow->OnSaveConfigAs(QString::fromStdString(kTestConfigFile));
->>>>>>> dce8a604
 
     // Check saved file
     QFile saved(QString::fromStdString(kTestConfigFile));
@@ -170,29 +147,13 @@
           std::string(PROJECT_SOURCE_PATH) + "/test/config/test.config");
     mainWindow->OnLoadConfig(path);
 
-<<<<<<< HEAD
-=======
     // Check window has 1 plugin
     plugins = mainWindow->findChildren<Plugin *>();
     EXPECT_EQ(1, plugins.size());
   }
->>>>>>> dce8a604
 
   // Load file with 2 plugins and window state
   {
-<<<<<<< HEAD
-    bool closed = false;
-    // Close window after 1 s
-    QTimer::singleShot(300, [&]
-    {
-      auto fileDialogs = mainWindow->findChildren<QFileDialog *>();
-      ASSERT_EQ(fileDialogs.size(), 1);
-      fileDialogs[0]->close();
-      closed = true;
-    });
-
-=======
->>>>>>> dce8a604
     // Trigger load
     auto path = QString::fromStdString(
           std::string(PROJECT_SOURCE_PATH) + "/test/config/state.config");
@@ -220,7 +181,8 @@
 //      auto edits = fileDialogs[0]->findChildren<QLineEdit *>();
 //      ASSERT_GT(edits.size(), 0);
 //      edits[0]->setText(QString::fromStdString(
-//          std::string(PROJECT_SOURCE_PATH) + "/test/config/stylesheet.config"));
+//          std::string(PROJECT_SOURCE_PATH) +
+//          "/test/config/stylesheet.config"));
 //
 //      // Accept
 //      auto buttons = fileDialogs[0]->findChildren<QPushButton *>();
@@ -254,69 +216,6 @@
   ASSERT_NE(nullptr, mainWindow);
 
   // Check window has Ignition GUI's default style
-<<<<<<< HEAD
-  auto bg = mainWindow->palette().window().color();
-  EXPECT_EQ(bg.name(), "#ededed");
-
-  // Get load action on menu
-  auto menus = mainWindow->menuBar()->findChildren<QMenu *>();
-  ASSERT_GT(menus.size(), 0);
-  ASSERT_GT(menus[0]->actions().size(), 3);
-  auto loadAct = menus[0]->actions()[4];
-  EXPECT_EQ(loadAct->text(), QString("&Load stylesheet"));
-
-
-  // Close dialog without choosing file
-  {
-    bool closed = false;
-    // Close window after 1 s
-    QTimer::singleShot(300, [&]
-    {
-      auto fileDialogs = mainWindow->findChildren<QFileDialog *>();
-      ASSERT_EQ(fileDialogs.size(), 1);
-      fileDialogs[0]->close();
-      closed = true;
-    });
-
-    // Trigger load
-    loadAct->trigger();
-
-    EXPECT_TRUE(closed);
-  }
-
-  // This test hangs on ubuntu bionic
-  // Load test stylesheet
-  // {
-  //   // Close window after 1 s
-  //   closed = false;
-  //   QTimer::singleShot(300, [&]
-  //   {
-  //     auto fileDialogs = mainWindow->findChildren<QFileDialog *>();
-  //     ASSERT_EQ(fileDialogs.size(), 1);
-
-  //     // Select file
-  //     auto edits = fileDialogs[0]->findChildren<QLineEdit *>();
-  //     ASSERT_GT(edits.size(), 0);
-  //     edits[0]->setText(QString::fromStdString(
-  //         std::string(PROJECT_SOURCE_PATH) + "/test/styles/red_bg.qss"));
-
-  //     // Accept
-  //     auto buttons = fileDialogs[0]->findChildren<QPushButton *>();
-  //     EXPECT_GT(buttons.size(), 0);
-  //     buttons[0]->click();
-  //     closed = true;
-  //   });
-
-  //   // Trigger load
-  //   loadAct->trigger();
-
-  //   EXPECT_TRUE(closed);
-
-  //   // Check style was applied
-  //   bg = mainWindow->palette().window().color();
-  //   EXPECT_EQ(bg.name(), "#ff0000");
-  // }
-=======
 //  auto bg = mainWindow->palette().window().color();
 //  EXPECT_EQ(bg.name(), "#ededed");
 //
@@ -327,10 +226,9 @@
 //  auto loadAct = menus[0]->actions()[4];
 //  EXPECT_EQ(loadAct->text(), QString("&Load stylesheet"));
 //
-//  bool closed = false;
-//
 //  // Close dialog without choosing file
 //  {
+//    bool closed = false;
 //    // Close window after 1 s
 //    QTimer::singleShot(300, [&]
 //    {
@@ -377,7 +275,6 @@
 //    bg = mainWindow->palette().window().color();
 //    EXPECT_EQ(bg.name(), "#ff0000");
 //  }
->>>>>>> dce8a604
 
   EXPECT_TRUE(stop());
 }
