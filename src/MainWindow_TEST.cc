/*
 * Copyright (C) 2017 Open Source Robotics Foundation
 *
 * Licensed under the Apache License, Version 2.0 (the "License");
 * you may not use this file except in compliance with the License.
 * You may obtain a copy of the License at
 *
 *     http://www.apache.org/licenses/LICENSE-2.0
 *
 * Unless required by applicable law or agreed to in writing, software
 * distributed under the License is distributed on an "AS IS" BASIS,
 * WITHOUT WARRANTIES OR CONDITIONS OF ANY KIND, either express or implied.
 * See the License for the specific language governing permissions and
 * limitations under the License.
 *
*/

#include <gtest/gtest.h>
#include <thread>

#include <ignition/common/Console.hh>

#include "test_config.h"  // NOLINT(build/include)
#include "ignition/gui/Application.hh"
#include "ignition/gui/MainWindow.hh"
#include "ignition/gui/Plugin.hh"

std::string kTestConfigFile = "/tmp/ign-gui-test.config"; // NOLINT(*)
int g_argc = 1;
char **g_argv = new char *[g_argc];

using namespace ignition;
using namespace gui;

/////////////////////////////////////////////////
TEST(MainWindowTest, Constructor)
{
  ignition::common::Console::SetVerbosity(4);
  Application app(g_argc, g_argv);

  // Constructor
  auto mainWindow = new MainWindow;
  ASSERT_NE(nullptr, mainWindow);

  delete mainWindow;
}

/////////////////////////////////////////////////
TEST(MainWindowTest, OnSaveConfig)
{
  ignition::common::Console::SetVerbosity(4);
  Application app(g_argc, g_argv);

  // Change default config path
  App()->SetDefaultConfigPath(kTestConfigFile);

  // Create window
  auto mainWindow = new MainWindow;
  ASSERT_NE(nullptr, mainWindow);

  // Save to default location
  {
    // Trigger save
    mainWindow->OnSaveConfig();

    // Check saved file
    QFile saved(QString::fromStdString(kTestConfigFile));
    ASSERT_TRUE(saved.open(QFile::ReadOnly));

    QString savedStr = QLatin1String(saved.readAll());
    EXPECT_FALSE(savedStr.isNull());
    EXPECT_TRUE(savedStr.contains("<window>"));
    EXPECT_TRUE(savedStr.contains("<height>"));
    EXPECT_TRUE(savedStr.contains("<width>"));
    EXPECT_TRUE(savedStr.contains("<position_x>"));
    EXPECT_TRUE(savedStr.contains("<position_y>"));

    // Delete file
    std::remove(kTestConfigFile.c_str());
  }

  delete mainWindow;
}

/////////////////////////////////////////////////
TEST(MainWindowTest, OnSaveConfigAs)
{
  ignition::common::Console::SetVerbosity(4);
  Application app(g_argc, g_argv);

  auto mainWindow = new MainWindow;
  ASSERT_NE(nullptr, mainWindow);

  // Save to file
  {
    // Trigger save
    mainWindow->OnSaveConfigAs(QString::fromStdString(kTestConfigFile));

    // Check saved file
    QFile saved(QString::fromStdString(kTestConfigFile));
    ASSERT_TRUE(saved.open(QFile::ReadOnly));

    QString savedStr = QLatin1String(saved.readAll());
    EXPECT_FALSE(savedStr.isNull());
    EXPECT_TRUE(savedStr.contains("<window>"));
    EXPECT_TRUE(savedStr.contains("<height>"));
    EXPECT_TRUE(savedStr.contains("<width>"));
    EXPECT_TRUE(savedStr.contains("<position_x>"));
    EXPECT_TRUE(savedStr.contains("<position_y>"));
    EXPECT_TRUE(savedStr.contains("<menus>"));
<<<<<<< HEAD
    EXPECT_TRUE(savedStr.contains("<panel"));
=======
    EXPECT_TRUE(savedStr.contains("<drawer"));
>>>>>>> 9752dc39
    EXPECT_TRUE(savedStr.contains("<plugins"));

    // Delete file
    std::remove(kTestConfigFile.c_str());
  }

  delete mainWindow;
}

/////////////////////////////////////////////////
TEST(MainWindowTest, OnLoadConfig)
{
  ignition::common::Console::SetVerbosity(4);
  Application app(g_argc, g_argv);

  // Add test plugins to path
  App()->AddPluginPath(std::string(PROJECT_BINARY_PATH) + "/lib");

  // Get main window
  auto mainWindow = App()->findChild<MainWindow *>();
  ASSERT_NE(nullptr, mainWindow);

  // Check window doesn't have any plugins
  auto plugins = mainWindow->findChildren<Plugin *>();
  EXPECT_EQ(plugins.size(), 0);

  // Load file with single plugin
  {
    // Trigger load
    auto path = QString::fromStdString(
          std::string(PROJECT_SOURCE_PATH) + "/test/config/test.config");
    mainWindow->OnLoadConfig(path);

    // Check window has 1 plugin
    plugins = mainWindow->findChildren<Plugin *>();
    EXPECT_EQ(1, plugins.size());
  }

  // Load file with 2 plugins and window state
  {
    // Trigger load
    auto path = QString::fromStdString(
          std::string(PROJECT_SOURCE_PATH) + "/test/config/state.config");
    mainWindow->OnLoadConfig(path);

    // Check window has 2 plugins
    plugins = mainWindow->findChildren<Plugin *>();
    EXPECT_EQ(2, plugins.size());
  }
}

/////////////////////////////////////////////////
TEST(MainWindowTest, OnAddPlugin)
{
  ignition::common::Console::SetVerbosity(4);
  Application app(g_argc, g_argv);

  // Add test plugins to path
  App()->AddPluginPath(std::string(PROJECT_BINARY_PATH) + "/lib");

  // Get window
  auto mainWindow = App()->findChild<MainWindow *>();
  ASSERT_NE(nullptr, mainWindow);

  // Check window doesn't have any plugins
  auto plugins = mainWindow->findChildren<Plugin *>();
  EXPECT_EQ(plugins.size(), 0);

  // Add plugin
  mainWindow->OnAddPlugin("TestPlugin");

  // Check window has 1 plugin
  plugins = mainWindow->findChildren<Plugin *>();
  EXPECT_EQ(plugins.size(), 1);

  // Add another plugin
  mainWindow->OnAddPlugin("TestPlugin");

  // Check window has 2 plugins
  plugins = mainWindow->findChildren<Plugin *>();
  EXPECT_EQ(plugins.size(), 2);
}

/////////////////////////////////////////////////
TEST(WindowConfigTest, defaultValues)
{
  ignition::common::Console::SetVerbosity(4);

  WindowConfig c;

  EXPECT_EQ(c.posX, -1);
  EXPECT_EQ(c.posY, -1);
  EXPECT_EQ(c.width, -1);
  EXPECT_EQ(c.height, -1);
  EXPECT_TRUE(c.state.isEmpty());
  EXPECT_TRUE(c.materialTheme.empty());
  EXPECT_TRUE(c.materialPrimary.empty());
  EXPECT_TRUE(c.materialAccent.empty());
<<<<<<< HEAD
  EXPECT_TRUE(c.showPanel);
  EXPECT_TRUE(c.showDefaultPanelOpts);
=======
  EXPECT_TRUE(c.showDrawer);
  EXPECT_TRUE(c.showDefaultDrawerOpts);
>>>>>>> 9752dc39
  EXPECT_TRUE(c.showPluginMenu);
  EXPECT_TRUE(c.pluginsFromPaths);
  EXPECT_TRUE(c.showPlugins.empty());
  EXPECT_TRUE(c.ignoredProps.empty());

  auto xml = c.XMLString();

  EXPECT_NE(xml.find("<window>"), std::string::npos);
  EXPECT_NE(xml.find("<position_x>"), std::string::npos);
  EXPECT_NE(xml.find("<position_y>"), std::string::npos);
  EXPECT_NE(xml.find("<width>"), std::string::npos);
  EXPECT_NE(xml.find("<height>"), std::string::npos);
  EXPECT_NE(xml.find("<menus>"), std::string::npos);
<<<<<<< HEAD
  EXPECT_NE(xml.find("<panel"), std::string::npos);
=======
  EXPECT_NE(xml.find("<drawer"), std::string::npos);
>>>>>>> 9752dc39
  EXPECT_NE(xml.find("<plugins"), std::string::npos);
  EXPECT_EQ(xml.find("<ignore>"), std::string::npos);
}

/////////////////////////////////////////////////
TEST(WindowConfigTest, mergeFromXML)
{
  ignition::common::Console::SetVerbosity(4);

  WindowConfig c;

  // Set some values
  c.posX = 500;
  c.posY = 400;
  c.width = 1000;
  c.height = 600;
  c.ignoredProps.insert("state");

  // Merge from XML
  c.MergeFromXML(std::string("<window><position_x>5000</position_x>")+
    "<menus><plugins from_paths=\"false\"/></menus>" +
    "<ignore>size</ignore></window>");

  // Check values
  EXPECT_EQ(c.posX, 5000);
  EXPECT_EQ(c.posY, 400);
  EXPECT_EQ(c.width, 1000);
  EXPECT_EQ(c.height, 600);
  EXPECT_TRUE(c.state.isEmpty());
  EXPECT_TRUE(c.materialTheme.empty());
  EXPECT_TRUE(c.materialPrimary.empty());
  EXPECT_TRUE(c.materialAccent.empty());
<<<<<<< HEAD
  EXPECT_TRUE(c.showPanel);
  EXPECT_TRUE(c.showDefaultPanelOpts);
=======
  EXPECT_TRUE(c.showDrawer);
  EXPECT_TRUE(c.showDefaultDrawerOpts);
>>>>>>> 9752dc39
  EXPECT_TRUE(c.showPluginMenu);
  EXPECT_FALSE(c.pluginsFromPaths);
  EXPECT_TRUE(c.showPlugins.empty());
  EXPECT_EQ(c.ignoredProps.size(), 2u);
  EXPECT_TRUE(c.IsIgnoring("state"));
  EXPECT_TRUE(c.IsIgnoring("size"));
}

/////////////////////////////////////////////////
TEST(WindowConfigTest, MenusToString)
{
  ignition::common::Console::SetVerbosity(4);

  WindowConfig c;

  // Set some menu-related properties
<<<<<<< HEAD
  c.showPanel = false;
=======
  c.showDrawer = false;
>>>>>>> 9752dc39
  c.pluginsFromPaths = false;

  c.showPlugins.push_back("PluginA");
  c.showPlugins.push_back("PluginB");

  // Check generated string
  auto str = c.XMLString();
  EXPECT_FALSE(str.empty());

<<<<<<< HEAD
  EXPECT_TRUE(str.find("<panel visible=\"0\"") != std::string::npos ||
              str.find("<panel visible=\"false\"") != std::string::npos);
=======
  EXPECT_TRUE(str.find("<drawer visible=\"0\"") != std::string::npos ||
              str.find("<drawer visible=\"false\"") != std::string::npos);
>>>>>>> 9752dc39
  EXPECT_TRUE(str.find("<plugins visible=\"1\" from_paths=\"0\">") !=
      std::string::npos ||
      str.find("<plugins visible=\"true\" from_paths=\"false\">") !=
      std::string::npos);

  EXPECT_NE(str.find("<show>PluginA</show>"), std::string::npos) << str;
  EXPECT_NE(str.find("<show>PluginB</show>"), std::string::npos) << str;
  EXPECT_EQ(str.find("<show>PluginC</show>"), std::string::npos) << str;
}

/////////////////////////////////////////////////
TEST(WindowConfigTest, IgnoreToString)
{
  ignition::common::Console::SetVerbosity(4);

  WindowConfig c;

  // Set some ignored properties
  c.ignoredProps.insert("position");
  c.ignoredProps.insert("size");

  // Check generated string
  auto str = c.XMLString();
  EXPECT_FALSE(str.empty());

  // Ignored properties are not present
  EXPECT_EQ(str.find("<position_x>"), std::string::npos) << str;
  EXPECT_EQ(str.find("<position_y>"), std::string::npos) << str;
  EXPECT_EQ(str.find("<width>"), std::string::npos) << str;
  EXPECT_EQ(str.find("<height>"), std::string::npos) << str;

  // Ignore blocks are persisted
  EXPECT_NE(str.find("<ignore>position</ignore>"), std::string::npos) << str;
  EXPECT_NE(str.find("<ignore>size</ignore>"), std::string::npos) << str;
}

/////////////////////////////////////////////////
TEST(MainWindowTest, CloseWithoutSavingChanges)
{
  ignition::common::Console::SetVerbosity(4);
  Application app(g_argc, g_argv);

  // Access window after it's open
  bool closed{false};
  QTimer::singleShot(300, [&closed]
  {
    auto win = App()->findChild<MainWindow *>();
    ASSERT_NE(nullptr, win);
    EXPECT_TRUE(win->QuickWindow()->isVisible());

    for (unsigned int i = 0; i < 100; ++i)
    {
//      win->resize(10+i, 10+2*i);
//      QCoreApplication::processEvents();
//      std::this_thread::sleep_for(std::chrono::milliseconds(50));
    }

    // Access dialog after it's open
//    bool dialogClosed{false};
//    QTimer::singleShot(300, [&]
//    {
//      auto fileDialogs = win->findChildren<QDialog *>();
//      ASSERT_EQ(fileDialogs.size(), 1);
//
//      auto closeButton = fileDialogs[0]->findChild<QPushButton *>(
//          "closeConfirmationDialogCloseButton");
//
//      closeButton->click();
//      dialogClosed = true;
//    });
//
    win->QuickWindow()->close();
//    EXPECT_TRUE(dialogClosed);
//
    closed = true;
  });

  // Show window
  App()->exec();

  EXPECT_TRUE(closed);
}

/////////////////////////////////////////////////
TEST(MainWindowTest, ApplyConfig)
{
  ignition::common::Console::SetVerbosity(4);
  Application app(g_argc, g_argv);

  // Main window
  auto mainWindow = new MainWindow;
  ASSERT_NE(nullptr, mainWindow);

  // Default config
  {
    auto c = mainWindow->CurrentWindowConfig();
<<<<<<< HEAD
    EXPECT_TRUE(c.showPanel);
    EXPECT_TRUE(c.showDefaultPanelOpts);
=======
    EXPECT_TRUE(c.showDrawer);
    EXPECT_TRUE(c.showDefaultDrawerOpts);
>>>>>>> 9752dc39
    EXPECT_TRUE(c.showPluginMenu);
    EXPECT_TRUE(c.pluginsFromPaths);
    EXPECT_TRUE(c.showPlugins.empty());
    EXPECT_TRUE(c.ignoredProps.empty());
  }

  // Apply a config
  {
    WindowConfig c;
//    c.posX = 1000;
//    c.posY = 2000;
    c.width = 100;
    c.height = 200;
    c.materialTheme = "Dark";
    c.materialPrimary = "#ff0000";
    c.materialAccent = "Indigo";
<<<<<<< HEAD
    c.showPanel = false;
=======
    c.showDrawer = false;
>>>>>>> 9752dc39
    c.pluginsFromPaths = false;
//    c.showPlugins.push_back("watermelon");
//    c.ignoredProps.insert("position");

    mainWindow->ApplyConfig(c);
  }

  // Check applied config
  {
    auto c = mainWindow->CurrentWindowConfig();

    // ignored
//    EXPECT_NE(c.posX, 1000);
//    EXPECT_NE(c.posY, 2000);

    EXPECT_EQ(c.width, 100);
    EXPECT_EQ(c.height, 200);
    EXPECT_EQ(c.materialTheme, "Dark");
    EXPECT_EQ(c.materialPrimary, "#ff0000");
    // Always save hex
    EXPECT_EQ(c.materialAccent, "#9fa8da");
<<<<<<< HEAD
    EXPECT_FALSE(c.showPanel);
=======
    EXPECT_FALSE(c.showDrawer);
>>>>>>> 9752dc39
    EXPECT_FALSE(c.pluginsFromPaths);
//    EXPECT_EQ(c.showPlugins.size(), 1u);
//    EXPECT_EQ(c.ignoredProps.size(), 1u);
  }

  delete mainWindow;
}
<|MERGE_RESOLUTION|>--- conflicted
+++ resolved
@@ -108,11 +108,7 @@
     EXPECT_TRUE(savedStr.contains("<position_x>"));
     EXPECT_TRUE(savedStr.contains("<position_y>"));
     EXPECT_TRUE(savedStr.contains("<menus>"));
-<<<<<<< HEAD
-    EXPECT_TRUE(savedStr.contains("<panel"));
-=======
     EXPECT_TRUE(savedStr.contains("<drawer"));
->>>>>>> 9752dc39
     EXPECT_TRUE(savedStr.contains("<plugins"));
 
     // Delete file
@@ -211,13 +207,8 @@
   EXPECT_TRUE(c.materialTheme.empty());
   EXPECT_TRUE(c.materialPrimary.empty());
   EXPECT_TRUE(c.materialAccent.empty());
-<<<<<<< HEAD
-  EXPECT_TRUE(c.showPanel);
-  EXPECT_TRUE(c.showDefaultPanelOpts);
-=======
   EXPECT_TRUE(c.showDrawer);
   EXPECT_TRUE(c.showDefaultDrawerOpts);
->>>>>>> 9752dc39
   EXPECT_TRUE(c.showPluginMenu);
   EXPECT_TRUE(c.pluginsFromPaths);
   EXPECT_TRUE(c.showPlugins.empty());
@@ -231,11 +222,7 @@
   EXPECT_NE(xml.find("<width>"), std::string::npos);
   EXPECT_NE(xml.find("<height>"), std::string::npos);
   EXPECT_NE(xml.find("<menus>"), std::string::npos);
-<<<<<<< HEAD
-  EXPECT_NE(xml.find("<panel"), std::string::npos);
-=======
   EXPECT_NE(xml.find("<drawer"), std::string::npos);
->>>>>>> 9752dc39
   EXPECT_NE(xml.find("<plugins"), std::string::npos);
   EXPECT_EQ(xml.find("<ignore>"), std::string::npos);
 }
@@ -268,13 +255,8 @@
   EXPECT_TRUE(c.materialTheme.empty());
   EXPECT_TRUE(c.materialPrimary.empty());
   EXPECT_TRUE(c.materialAccent.empty());
-<<<<<<< HEAD
-  EXPECT_TRUE(c.showPanel);
-  EXPECT_TRUE(c.showDefaultPanelOpts);
-=======
   EXPECT_TRUE(c.showDrawer);
   EXPECT_TRUE(c.showDefaultDrawerOpts);
->>>>>>> 9752dc39
   EXPECT_TRUE(c.showPluginMenu);
   EXPECT_FALSE(c.pluginsFromPaths);
   EXPECT_TRUE(c.showPlugins.empty());
@@ -291,11 +273,7 @@
   WindowConfig c;
 
   // Set some menu-related properties
-<<<<<<< HEAD
-  c.showPanel = false;
-=======
   c.showDrawer = false;
->>>>>>> 9752dc39
   c.pluginsFromPaths = false;
 
   c.showPlugins.push_back("PluginA");
@@ -305,13 +283,8 @@
   auto str = c.XMLString();
   EXPECT_FALSE(str.empty());
 
-<<<<<<< HEAD
-  EXPECT_TRUE(str.find("<panel visible=\"0\"") != std::string::npos ||
-              str.find("<panel visible=\"false\"") != std::string::npos);
-=======
   EXPECT_TRUE(str.find("<drawer visible=\"0\"") != std::string::npos ||
               str.find("<drawer visible=\"false\"") != std::string::npos);
->>>>>>> 9752dc39
   EXPECT_TRUE(str.find("<plugins visible=\"1\" from_paths=\"0\">") !=
       std::string::npos ||
       str.find("<plugins visible=\"true\" from_paths=\"false\">") !=
@@ -408,13 +381,8 @@
   // Default config
   {
     auto c = mainWindow->CurrentWindowConfig();
-<<<<<<< HEAD
-    EXPECT_TRUE(c.showPanel);
-    EXPECT_TRUE(c.showDefaultPanelOpts);
-=======
     EXPECT_TRUE(c.showDrawer);
     EXPECT_TRUE(c.showDefaultDrawerOpts);
->>>>>>> 9752dc39
     EXPECT_TRUE(c.showPluginMenu);
     EXPECT_TRUE(c.pluginsFromPaths);
     EXPECT_TRUE(c.showPlugins.empty());
@@ -431,11 +399,7 @@
     c.materialTheme = "Dark";
     c.materialPrimary = "#ff0000";
     c.materialAccent = "Indigo";
-<<<<<<< HEAD
-    c.showPanel = false;
-=======
     c.showDrawer = false;
->>>>>>> 9752dc39
     c.pluginsFromPaths = false;
 //    c.showPlugins.push_back("watermelon");
 //    c.ignoredProps.insert("position");
@@ -457,11 +421,7 @@
     EXPECT_EQ(c.materialPrimary, "#ff0000");
     // Always save hex
     EXPECT_EQ(c.materialAccent, "#9fa8da");
-<<<<<<< HEAD
-    EXPECT_FALSE(c.showPanel);
-=======
     EXPECT_FALSE(c.showDrawer);
->>>>>>> 9752dc39
     EXPECT_FALSE(c.pluginsFromPaths);
 //    EXPECT_EQ(c.showPlugins.size(), 1u);
 //    EXPECT_EQ(c.ignoredProps.size(), 1u);
