/*
 * Copyright (C) 2017 Open Source Robotics Foundation
 *
 * Licensed under the Apache License, Version 2.0 (the "License");
 * you may not use this file except in compliance with the License.
 * You may obtain a copy of the License at
 *
 *     http://www.apache.org/licenses/LICENSE-2.0
 *
 * Unless required by applicable law or agreed to in writing, software
 * distributed under the License is distributed on an "AS IS" BASIS,
 * WITHOUT WARRANTIES OR CONDITIONS OF ANY KIND, either express or implied.
 * See the License for the specific language governing permissions and
 * limitations under the License.
 *
*/

#include <gtest/gtest.h>
#include <thread>

#include "test_config.h"  // NOLINT(build/include)
#include "ignition/gui/Iface.hh"
#include "ignition/gui/Plugin.hh"

#include "ignition/gui/MainWindow.hh"

std::string kTestConfigFile = "/tmp/ign-gui-test.config";

using namespace ignition;
using namespace gui;

/////////////////////////////////////////////////
TEST(MainWindowTest, Constructor)
{
  setVerbosity(4);
  EXPECT_TRUE(initApp());

  // Constructor
  auto mainWindow = new MainWindow;
  ASSERT_NE(nullptr, mainWindow);
<<<<<<< HEAD

  // Menu
//  auto menus = mainWindow->menuBar()->findChildren<QMenu *>();
//  EXPECT_EQ(menus[0]->title(), QString("&File"));
//  EXPECT_EQ(menus[1]->title(), QString("&Plugins"));
=======
>>>>>>> 40870d70

  delete mainWindow;
  EXPECT_TRUE(stop());
}

/////////////////////////////////////////////////
TEST(MainWindowTest, OnSaveConfig)
{
  setVerbosity(4);
  EXPECT_TRUE(initApp());

  // Change default config path
  setDefaultConfigPath(kTestConfigFile);

  // Create window
  auto mainWindow = new MainWindow;
  ASSERT_NE(nullptr, mainWindow);

<<<<<<< HEAD
  // Get save action on menu
//  auto menus = mainWindow->menuBar()->findChildren<QMenu *>();
//  ASSERT_GT(menus.size(), 0);
//  ASSERT_GT(menus[0]->actions().size(), 2);
//  auto saveAct = menus[0]->actions()[1];
//  EXPECT_EQ(saveAct->text().toStdString(), "&Save configuration");
//
//  // Save to default location
//  {
//    // Trigger save
//    saveAct->trigger();
//
//    // Check saved file
//    QFile saved(QString::fromStdString(kTestConfigFile));
//    ASSERT_TRUE(saved.open(QFile::ReadOnly));
//
//    QString savedStr = QLatin1String(saved.readAll());
//    EXPECT_FALSE(savedStr.isNull());
//    EXPECT_TRUE(savedStr.contains("<window>"));
//    EXPECT_TRUE(savedStr.contains("<height>"));
//    EXPECT_TRUE(savedStr.contains("<width>"));
//    EXPECT_TRUE(savedStr.contains("<position_x>"));
//    EXPECT_TRUE(savedStr.contains("<position_y>"));
//    EXPECT_TRUE(savedStr.contains("<stylesheet>"));
//    EXPECT_TRUE(savedStr.contains("<state>"));
//
//    // Delete file
//    std::remove(kTestConfigFile.c_str());
//  }
=======
  // Save to default location
  {
    // Trigger save
    mainWindow->OnSaveConfig();

    // Check saved file
    QFile saved(QString::fromStdString(kTestConfigFile));
    ASSERT_TRUE(saved.open(QFile::ReadOnly));

    QString savedStr = QLatin1String(saved.readAll());
    EXPECT_FALSE(savedStr.isNull());
    EXPECT_TRUE(savedStr.contains("<window>"));
    EXPECT_TRUE(savedStr.contains("<height>"));
    EXPECT_TRUE(savedStr.contains("<width>"));
    EXPECT_TRUE(savedStr.contains("<position_x>"));
    EXPECT_TRUE(savedStr.contains("<position_y>"));
    EXPECT_TRUE(savedStr.contains("<stylesheet>"));
    EXPECT_TRUE(savedStr.contains("<state>"));

    // Delete file
    std::remove(kTestConfigFile.c_str());
  }
>>>>>>> 40870d70

  delete mainWindow;
  EXPECT_TRUE(stop());
}

/////////////////////////////////////////////////
TEST(MainWindowTest, OnSaveConfigAs)
{
  setVerbosity(4);
  EXPECT_TRUE(initApp());

  auto mainWindow = new MainWindow;
  ASSERT_NE(nullptr, mainWindow);

<<<<<<< HEAD
  // Get save action on menu
//  auto menus = mainWindow->menuBar()->findChildren<QMenu *>();
//  ASSERT_GT(menus.size(), 0);
//  ASSERT_GT(menus[0]->actions().size(), 2);
//  auto saveAct = menus[0]->actions()[2];
//  EXPECT_EQ(saveAct->text().toStdString(), "Save configuration as");
//
//  bool closed = false;
//
//  // Close dialog without choosing file
//  {
//    // Close window after a while
//    QTimer::singleShot(300, [&]
//    {
//      auto fileDialogs = mainWindow->findChildren<QFileDialog *>();
//      ASSERT_EQ(fileDialogs.size(), 1);
//      fileDialogs[0]->close();
//      closed = true;
//    });
//
//    // Trigger Save
//    saveAct->trigger();
//
//    EXPECT_TRUE(closed);
//  }
//
//  // Save to file
//  {
//    // Choose file after a while
//    closed = false;
//    QTimer::singleShot(300, [&]
//    {
//      auto fileDialogs = mainWindow->findChildren<QFileDialog *>();
//      ASSERT_EQ(fileDialogs.size(), 1);
//
//      // Select file
//      auto edits = fileDialogs[0]->findChildren<QLineEdit *>();
//      ASSERT_GT(edits.size(), 0);
//      edits[0]->setText(QString::fromStdString(kTestConfigFile));
//
//      // Accept
//      auto buttons = fileDialogs[0]->findChildren<QPushButton *>();
//      EXPECT_GT(buttons.size(), 0);
//      buttons[0]->click();
//      closed = true;
//    });
//
//    // Trigger save
//    saveAct->trigger();
//
//    // Check saved file
//    QFile saved(QString::fromStdString(kTestConfigFile));
//    ASSERT_TRUE(saved.open(QFile::ReadOnly));
//
//    QString savedStr = QLatin1String(saved.readAll());
//    EXPECT_FALSE(savedStr.isNull());
//    EXPECT_TRUE(savedStr.contains("<window>"));
//    EXPECT_TRUE(savedStr.contains("<height>"));
//    EXPECT_TRUE(savedStr.contains("<width>"));
//    EXPECT_TRUE(savedStr.contains("<position_x>"));
//    EXPECT_TRUE(savedStr.contains("<position_y>"));
//    EXPECT_TRUE(savedStr.contains("<stylesheet>"));
//    EXPECT_TRUE(savedStr.contains("<state>"));
//    EXPECT_TRUE(savedStr.contains("<menus>"));
//    EXPECT_TRUE(savedStr.contains("<file"));
//    EXPECT_TRUE(savedStr.contains("<plugins"));
//
//    // Delete file
//    std::remove(kTestConfigFile.c_str());
//
//    EXPECT_TRUE(closed);
//  }
=======
  // Save to file
  {
    // Trigger save
    mainWindow->OnSaveConfigAs(QString::fromStdString(kTestConfigFile));

    // Check saved file
    QFile saved(QString::fromStdString(kTestConfigFile));
    ASSERT_TRUE(saved.open(QFile::ReadOnly));

    QString savedStr = QLatin1String(saved.readAll());
    EXPECT_FALSE(savedStr.isNull());
    EXPECT_TRUE(savedStr.contains("<window>"));
    EXPECT_TRUE(savedStr.contains("<height>"));
    EXPECT_TRUE(savedStr.contains("<width>"));
    EXPECT_TRUE(savedStr.contains("<position_x>"));
    EXPECT_TRUE(savedStr.contains("<position_y>"));
    EXPECT_TRUE(savedStr.contains("<stylesheet>"));
    EXPECT_TRUE(savedStr.contains("<state>"));
    EXPECT_TRUE(savedStr.contains("<menus>"));
    EXPECT_TRUE(savedStr.contains("<file"));
    EXPECT_TRUE(savedStr.contains("<plugins"));

    // Delete file
    std::remove(kTestConfigFile.c_str());
  }
>>>>>>> 40870d70

  delete mainWindow;
  EXPECT_TRUE(stop());
}

/////////////////////////////////////////////////
TEST(MainWindowTest, OnLoadConfig)
{
  setVerbosity(4);
  EXPECT_TRUE(initApp());

  // Add test plugins to path
  addPluginPath(std::string(PROJECT_BINARY_PATH) + "/lib");

  // Create main window
  createMainWindow();
  auto mainWindow = ignition::gui::mainWindow();
  ASSERT_NE(nullptr, mainWindow);

  // Check window doesn't have any plugins
<<<<<<< HEAD
//  auto plugins = mainWindow->findChildren<Plugin *>();
//  EXPECT_EQ(plugins.size(), 0);
//
//  // Get load action on menu
//  auto menus = mainWindow->menuBar()->findChildren<QMenu *>();
//  ASSERT_GT(menus.size(), 0);
//  ASSERT_GT(menus[0]->actions().size(), 1);
//  auto loadAct = menus[0]->actions()[0];
//  EXPECT_EQ(loadAct->text(), QString("&Load configuration"));
//
//  bool closed = false;
//
//  // Close dialog without choosing file
//  {
//    // Close window after 1 s
//    QTimer::singleShot(300, [&]
//    {
//      auto fileDialogs = mainWindow->findChildren<QFileDialog *>();
//      ASSERT_EQ(fileDialogs.size(), 1);
//      fileDialogs[0]->close();
//      closed = true;
//    });
//
//    // Trigger load
//    loadAct->trigger();
//
//    EXPECT_TRUE(closed);
//  }
//
//  // Load file with single plugin
//  {
//    // Close window after 1 s
//    closed = false;
//    QTimer::singleShot(300, [&]
//    {
//      auto fileDialogs = mainWindow->findChildren<QFileDialog *>();
//      ASSERT_EQ(fileDialogs.size(), 1);
//
//      // Select file
//      auto edits = fileDialogs[0]->findChildren<QLineEdit *>();
//      ASSERT_GT(edits.size(), 0);
//      edits[0]->setText(QString::fromStdString(
//          std::string(PROJECT_SOURCE_PATH) + "/test/config/test.config"));
//
//      // Accept
//      auto buttons = fileDialogs[0]->findChildren<QPushButton *>();
//      EXPECT_GT(buttons.size(), 0);
//      buttons[0]->click();
//      closed = true;
//    });
//
//    // Trigger load
//    loadAct->trigger();
//
//    EXPECT_TRUE(closed);
//
//    // Check window has 1 plugin
//    plugins = mainWindow->findChildren<Plugin *>();
//    EXPECT_EQ(1, plugins.size());
//  }
//
//  // Load file with 2 plugins and window state
//  {
//    // Close window after 1 s
//    closed = false;
//    QTimer::singleShot(300, [&]
//    {
//      auto fileDialogs = mainWindow->findChildren<QFileDialog *>();
//      ASSERT_EQ(fileDialogs.size(), 1);
//
//      // Select file
//      auto edits = fileDialogs[0]->findChildren<QLineEdit *>();
//      ASSERT_GT(edits.size(), 0);
//      edits[0]->setText(QString::fromStdString(
//          std::string(PROJECT_SOURCE_PATH) + "/test/config/state.config"));
//
//      // Accept
//      auto buttons = fileDialogs[0]->findChildren<QPushButton *>();
//      EXPECT_GT(buttons.size(), 0);
//      buttons[0]->click();
//      closed = true;
//    });
//
//    // Trigger load
//    loadAct->trigger();
//
//    EXPECT_TRUE(closed);
//
//    // Check window has 2 plugins
//    plugins = mainWindow->findChildren<Plugin *>();
//    EXPECT_EQ(2, plugins.size());
//  }
//
=======
  auto plugins = mainWindow->findChildren<Plugin *>();
  EXPECT_EQ(plugins.size(), 0);

  // Load file with single plugin
  {
    // Trigger load
    auto path = QString::fromStdString(
          std::string(PROJECT_SOURCE_PATH) + "/test/config/test.config");
    mainWindow->OnLoadConfig(path);

    // Check window has 1 plugin
    plugins = mainWindow->findChildren<Plugin *>();
    EXPECT_EQ(1, plugins.size());
  }

  // Load file with 2 plugins and window state
  {
    // Trigger load
    auto path = QString::fromStdString(
          std::string(PROJECT_SOURCE_PATH) + "/test/config/state.config");
    mainWindow->OnLoadConfig(path);

    // Check window has 2 plugins
    plugins = mainWindow->findChildren<Plugin *>();
    EXPECT_EQ(2, plugins.size());
  }

>>>>>>> 40870d70
//  // Load file with stylesheet
//  {
//    // Check window style
//    auto bg = mainWindow->palette().window().color();
//    EXPECT_NE(bg.name(), "#0000ff");
//
//    // Close window after 1 s
//    closed = false;
//    QTimer::singleShot(300, [&]
//    {
//      auto fileDialogs = mainWindow->findChildren<QFileDialog *>();
//      ASSERT_EQ(fileDialogs.size(), 1);
//
//      // Select file
//      auto edits = fileDialogs[0]->findChildren<QLineEdit *>();
//      ASSERT_GT(edits.size(), 0);
//      edits[0]->setText(QString::fromStdString(
//          std::string(PROJECT_SOURCE_PATH) + "/test/config/stylesheet.config"));
//
//      // Accept
//      auto buttons = fileDialogs[0]->findChildren<QPushButton *>();
//      EXPECT_GT(buttons.size(), 0);
//      buttons[0]->click();
//      closed = true;
//    });
//
//    // Trigger load
//    loadAct->trigger();
//
//    EXPECT_TRUE(closed);
//
//    // Check window style
//    bg = mainWindow->palette().window().color();
//    EXPECT_EQ(bg.name(), "#0000ff");
//  }

  EXPECT_TRUE(stop());
}

/////////////////////////////////////////////////
TEST(MainWindowTest, OnLoadStyleSheet)
{
  setVerbosity(4);
  EXPECT_TRUE(initApp());

  // Create main window
  createMainWindow();
  auto mainWindow = ignition::gui::mainWindow();
  ASSERT_NE(nullptr, mainWindow);

  // Check window has Ignition GUI's default style
//  auto bg = mainWindow->palette().window().color();
//  EXPECT_EQ(bg.name(), "#ededed");
//
//  // Get load action on menu
//  auto menus = mainWindow->menuBar()->findChildren<QMenu *>();
//  ASSERT_GT(menus.size(), 0);
//  ASSERT_GT(menus[0]->actions().size(), 3);
//  auto loadAct = menus[0]->actions()[4];
//  EXPECT_EQ(loadAct->text(), QString("&Load stylesheet"));
//
//  bool closed = false;
//
//  // Close dialog without choosing file
//  {
//    // Close window after 1 s
//    QTimer::singleShot(300, [&]
//    {
//      auto fileDialogs = mainWindow->findChildren<QFileDialog *>();
//      ASSERT_EQ(fileDialogs.size(), 1);
//      fileDialogs[0]->close();
//      closed = true;
//    });
//
//    // Trigger load
//    loadAct->trigger();
//
//    EXPECT_TRUE(closed);
//  }
//
//  // Load test stylesheet
//  {
//    // Close window after 1 s
//    closed = false;
//    QTimer::singleShot(300, [&]
//    {
//      auto fileDialogs = mainWindow->findChildren<QFileDialog *>();
//      ASSERT_EQ(fileDialogs.size(), 1);
//
//      // Select file
//      auto edits = fileDialogs[0]->findChildren<QLineEdit *>();
//      ASSERT_GT(edits.size(), 0);
//      edits[0]->setText(QString::fromStdString(
//          std::string(PROJECT_SOURCE_PATH) + "/test/styles/red_bg.qss"));
//
//      // Accept
//      auto buttons = fileDialogs[0]->findChildren<QPushButton *>();
//      EXPECT_GT(buttons.size(), 0);
//      buttons[0]->click();
//      closed = true;
//    });
//
//    // Trigger load
//    loadAct->trigger();
//
//    EXPECT_TRUE(closed);
//
//    // Check style was applied
//    bg = mainWindow->palette().window().color();
//    EXPECT_EQ(bg.name(), "#ff0000");
//  }

  EXPECT_TRUE(stop());
}

/////////////////////////////////////////////////
TEST(MainWindowTest, OnAddPlugin)
{
  setVerbosity(4);
  EXPECT_TRUE(initApp());

  // Add test plugins to path
  addPluginPath(std::string(PROJECT_BINARY_PATH) + "/lib");

  // Create window
  createMainWindow();
  auto mainWindow = ignition::gui::mainWindow();
  ASSERT_NE(nullptr, mainWindow);

  // Check window doesn't have any plugins
<<<<<<< HEAD
//  auto plugins = mainWindow->findChildren<Plugin *>();
//  EXPECT_EQ(plugins.size(), 0);
//
//  // Get the TestPlugin plugin on menu
//  auto menus = mainWindow->menuBar()->findChildren<QMenu *>();
//  ASSERT_GT(menus.size(), 1);
//  ASSERT_GT(menus[0]->actions().size(), 0);
//
//  int i = 0;
//  for (; menus[1]->actions().size(); ++i)
//  {
//    if (menus[1]->actions()[i]->text() == QString("TestPlugin"))
//      break;
//  }
//  auto pluginAct = menus[1]->actions()[i];
//  EXPECT_EQ(pluginAct->text(), QString("TestPlugin"));
//
//  // Add plugin
//  pluginAct->trigger();
//
//  QCoreApplication::processEvents();
//
//  // Check window has 1 plugin
//  plugins = mainWindow->findChildren<Plugin *>();
//  EXPECT_EQ(plugins.size(), 1);
//
//  // Add another plugin
//  pluginAct->trigger();
//
//  QCoreApplication::processEvents();
//
//  // Check window has 2 plugins
//  plugins = mainWindow->findChildren<Plugin *>();
//  EXPECT_EQ(plugins.size(), 2);
=======
  auto plugins = mainWindow->findChildren<Plugin *>();
  EXPECT_EQ(plugins.size(), 0);

  // Add plugin
  mainWindow->OnAddPlugin("TestPlugin");

  // Check window has 1 plugin
  plugins = mainWindow->findChildren<Plugin *>();
  EXPECT_EQ(plugins.size(), 1);

  // Add another plugin
  mainWindow->OnAddPlugin("TestPlugin");

  // Check window has 2 plugins
  plugins = mainWindow->findChildren<Plugin *>();
  EXPECT_EQ(plugins.size(), 2);
>>>>>>> 40870d70

  // Clean up
  EXPECT_TRUE(stop());
}

/////////////////////////////////////////////////
TEST(WindowConfigTest, defaultValues)
{
  setVerbosity(4);

  WindowConfig c;

  EXPECT_EQ(c.posX, -1);
  EXPECT_EQ(c.posY, -1);
  EXPECT_EQ(c.width, -1);
  EXPECT_EQ(c.height, -1);
  EXPECT_TRUE(c.state.isEmpty());
  EXPECT_TRUE(c.styleSheet.empty());
  EXPECT_TRUE(c.menuVisibilityMap.empty());
  EXPECT_TRUE(c.pluginsFromPaths);
  EXPECT_TRUE(c.showPlugins.empty());
  EXPECT_TRUE(c.ignoredProps.empty());

  auto xml = c.XMLString();

  EXPECT_NE(xml.find("<window>"), std::string::npos);
  EXPECT_NE(xml.find("<position_x>"), std::string::npos);
  EXPECT_NE(xml.find("<position_y>"), std::string::npos);
  EXPECT_NE(xml.find("<width>"), std::string::npos);
  EXPECT_NE(xml.find("<height>"), std::string::npos);
  EXPECT_NE(xml.find("<menus>"), std::string::npos);
  EXPECT_NE(xml.find("<file"), std::string::npos);
  EXPECT_NE(xml.find("<plugins"), std::string::npos);
  EXPECT_EQ(xml.find("<ignore>"), std::string::npos);
}

/////////////////////////////////////////////////
TEST(WindowConfigTest, mergeFromXML)
{
  setVerbosity(4);

  WindowConfig c;

  // Set some values
  c.posX = 500;
  c.posY = 400;
  c.width = 1000;
  c.height = 600;
  c.ignoredProps.insert("state");

  // Merge from XML
  c.MergeFromXML(std::string("<window><position_x>5000</position_x>")+
    "<menus><plugins from_paths=\"false\"/></menus>" +
    "<ignore>size</ignore></window>");

  // Check values
  EXPECT_EQ(c.posX, 5000);
  EXPECT_EQ(c.posY, 400);
  EXPECT_EQ(c.width, 1000);
  EXPECT_EQ(c.height, 600);
  EXPECT_TRUE(c.state.isEmpty());
  EXPECT_TRUE(c.styleSheet.empty());
  EXPECT_TRUE(c.menuVisibilityMap.empty());
  EXPECT_FALSE(c.pluginsFromPaths);
  EXPECT_TRUE(c.showPlugins.empty());
  EXPECT_EQ(c.ignoredProps.size(), 2u);
  EXPECT_TRUE(c.IsIgnoring("state"));
  EXPECT_TRUE(c.IsIgnoring("size"));
}

/////////////////////////////////////////////////
TEST(WindowConfigTest, MenusToString)
{
  setVerbosity(4);

  WindowConfig c;

  // Set some menu-related properties
  c.menuVisibilityMap["file"] = false;
  c.menuVisibilityMap["plugins"] = true;

  c.pluginsFromPaths = false;

  c.showPlugins.push_back("PluginA");
  c.showPlugins.push_back("PluginB");

  // Check generated string
  auto str = c.XMLString();
  EXPECT_FALSE(str.empty());

  EXPECT_TRUE(str.find("<file visible=\"0\"/>") != std::string::npos ||
              str.find("<file visible=\"false\"/>") != std::string::npos);
  EXPECT_TRUE(str.find("<plugins visible=\"1\" from_paths=\"0\">") !=
      std::string::npos ||
      str.find("<plugins visible=\"true\" from_paths=\"false\">") !=
      std::string::npos);

  EXPECT_NE(str.find("<show>PluginA</show>"), std::string::npos) << str;
  EXPECT_NE(str.find("<show>PluginB</show>"), std::string::npos) << str;
  EXPECT_EQ(str.find("<show>PluginC</show>"), std::string::npos) << str;
}

/////////////////////////////////////////////////
TEST(WindowConfigTest, IgnoreToString)
{
  setVerbosity(4);

  WindowConfig c;

  // Set some ignored properties
  c.ignoredProps.insert("position");
  c.ignoredProps.insert("size");

  // Check generated string
  auto str = c.XMLString();
  EXPECT_FALSE(str.empty());

  // Ignored properties are not present
  EXPECT_EQ(str.find("<position_x>"), std::string::npos) << str;
  EXPECT_EQ(str.find("<position_y>"), std::string::npos) << str;
  EXPECT_EQ(str.find("<width>"), std::string::npos) << str;
  EXPECT_EQ(str.find("<height>"), std::string::npos) << str;

  // Ignore blocks are persisted
  EXPECT_NE(str.find("<ignore>position</ignore>"), std::string::npos) << str;
  EXPECT_NE(str.find("<ignore>size</ignore>"), std::string::npos) << str;
}

/////////////////////////////////////////////////
TEST(MainWindowTest, CloseWithoutSavingChanges)
{
  setVerbosity(4);
  EXPECT_TRUE(initApp());

  // Create main window
  EXPECT_TRUE(createMainWindow());

  // Access window after it's open
  bool closed{false};
  QTimer::singleShot(300, [&closed]
  {
    auto win = mainWindow();
    ASSERT_NE(nullptr, win);
    EXPECT_TRUE(win->QuickWindow()->isVisible());

    for (unsigned int i = 0; i < 100; ++i)
    {
//      win->resize(10+i, 10+2*i);
//      QCoreApplication::processEvents();
//      std::this_thread::sleep_for(std::chrono::milliseconds(50));
    }

    // Access dialog after it's open
//    bool dialogClosed{false};
//    QTimer::singleShot(300, [&]
//    {
//      auto fileDialogs = win->findChildren<QDialog *>();
//      ASSERT_EQ(fileDialogs.size(), 1);
//
//      auto closeButton = fileDialogs[0]->findChild<QPushButton *>(
//          "closeConfirmationDialogCloseButton");
//
//      closeButton->click();
//      dialogClosed = true;
//    });
//
    win->QuickWindow()->close();
//    EXPECT_TRUE(dialogClosed);
//
    closed = true;
  });

  // Show window
  EXPECT_TRUE(runMainWindow());

  EXPECT_TRUE(closed);

  EXPECT_TRUE(stop());
}

/////////////////////////////////////////////////
TEST(MainWindowTest, ApplyConfig)
{
  setVerbosity(4);
  EXPECT_TRUE(initApp());

  // Main window
  auto mainWindow = new MainWindow;
  ASSERT_NE(nullptr, mainWindow);

  // Default config
  {
    auto c = mainWindow->CurrentWindowConfig();
    EXPECT_TRUE(c.menuVisibilityMap.empty());
    EXPECT_TRUE(c.pluginsFromPaths);
    EXPECT_TRUE(c.showPlugins.empty());
    EXPECT_TRUE(c.ignoredProps.empty());
  }

  // Apply a config
  {
    WindowConfig c;
//    c.posX = 1000;
//    c.posY = 2000;
    c.width = 100;
    c.height = 200;
//    c.styleSheet = "pineapple";
//    c.menuVisibilityMap["File"] = false;
//    c.pluginsFromPaths = false;
//    c.showPlugins.push_back("watermelon");
//    c.ignoredProps.insert("position");

    mainWindow->ApplyConfig(c);
  }

  // Check applied config
  {
    auto c = mainWindow->CurrentWindowConfig();

    // ignored
//    EXPECT_NE(c.posX, 1000);
//    EXPECT_NE(c.posY, 2000);

    EXPECT_EQ(c.width, 100);
    EXPECT_EQ(c.height, 200);
//    EXPECT_EQ(c.styleSheet, "pineapple");
//    EXPECT_FALSE(c.menuVisibilityMap["File"]);
//    EXPECT_FALSE(c.pluginsFromPaths);
//    EXPECT_EQ(c.showPlugins.size(), 1u);
//    EXPECT_EQ(c.ignoredProps.size(), 1u);
  }

  delete mainWindow;
  EXPECT_TRUE(stop());
}
<|MERGE_RESOLUTION|>--- conflicted
+++ resolved
@@ -38,14 +38,6 @@
   // Constructor
   auto mainWindow = new MainWindow;
   ASSERT_NE(nullptr, mainWindow);
-<<<<<<< HEAD
-
-  // Menu
-//  auto menus = mainWindow->menuBar()->findChildren<QMenu *>();
-//  EXPECT_EQ(menus[0]->title(), QString("&File"));
-//  EXPECT_EQ(menus[1]->title(), QString("&Plugins"));
-=======
->>>>>>> 40870d70
 
   delete mainWindow;
   EXPECT_TRUE(stop());
@@ -64,37 +56,6 @@
   auto mainWindow = new MainWindow;
   ASSERT_NE(nullptr, mainWindow);
 
-<<<<<<< HEAD
-  // Get save action on menu
-//  auto menus = mainWindow->menuBar()->findChildren<QMenu *>();
-//  ASSERT_GT(menus.size(), 0);
-//  ASSERT_GT(menus[0]->actions().size(), 2);
-//  auto saveAct = menus[0]->actions()[1];
-//  EXPECT_EQ(saveAct->text().toStdString(), "&Save configuration");
-//
-//  // Save to default location
-//  {
-//    // Trigger save
-//    saveAct->trigger();
-//
-//    // Check saved file
-//    QFile saved(QString::fromStdString(kTestConfigFile));
-//    ASSERT_TRUE(saved.open(QFile::ReadOnly));
-//
-//    QString savedStr = QLatin1String(saved.readAll());
-//    EXPECT_FALSE(savedStr.isNull());
-//    EXPECT_TRUE(savedStr.contains("<window>"));
-//    EXPECT_TRUE(savedStr.contains("<height>"));
-//    EXPECT_TRUE(savedStr.contains("<width>"));
-//    EXPECT_TRUE(savedStr.contains("<position_x>"));
-//    EXPECT_TRUE(savedStr.contains("<position_y>"));
-//    EXPECT_TRUE(savedStr.contains("<stylesheet>"));
-//    EXPECT_TRUE(savedStr.contains("<state>"));
-//
-//    // Delete file
-//    std::remove(kTestConfigFile.c_str());
-//  }
-=======
   // Save to default location
   {
     // Trigger save
@@ -117,7 +78,6 @@
     // Delete file
     std::remove(kTestConfigFile.c_str());
   }
->>>>>>> 40870d70
 
   delete mainWindow;
   EXPECT_TRUE(stop());
@@ -132,80 +92,6 @@
   auto mainWindow = new MainWindow;
   ASSERT_NE(nullptr, mainWindow);
 
-<<<<<<< HEAD
-  // Get save action on menu
-//  auto menus = mainWindow->menuBar()->findChildren<QMenu *>();
-//  ASSERT_GT(menus.size(), 0);
-//  ASSERT_GT(menus[0]->actions().size(), 2);
-//  auto saveAct = menus[0]->actions()[2];
-//  EXPECT_EQ(saveAct->text().toStdString(), "Save configuration as");
-//
-//  bool closed = false;
-//
-//  // Close dialog without choosing file
-//  {
-//    // Close window after a while
-//    QTimer::singleShot(300, [&]
-//    {
-//      auto fileDialogs = mainWindow->findChildren<QFileDialog *>();
-//      ASSERT_EQ(fileDialogs.size(), 1);
-//      fileDialogs[0]->close();
-//      closed = true;
-//    });
-//
-//    // Trigger Save
-//    saveAct->trigger();
-//
-//    EXPECT_TRUE(closed);
-//  }
-//
-//  // Save to file
-//  {
-//    // Choose file after a while
-//    closed = false;
-//    QTimer::singleShot(300, [&]
-//    {
-//      auto fileDialogs = mainWindow->findChildren<QFileDialog *>();
-//      ASSERT_EQ(fileDialogs.size(), 1);
-//
-//      // Select file
-//      auto edits = fileDialogs[0]->findChildren<QLineEdit *>();
-//      ASSERT_GT(edits.size(), 0);
-//      edits[0]->setText(QString::fromStdString(kTestConfigFile));
-//
-//      // Accept
-//      auto buttons = fileDialogs[0]->findChildren<QPushButton *>();
-//      EXPECT_GT(buttons.size(), 0);
-//      buttons[0]->click();
-//      closed = true;
-//    });
-//
-//    // Trigger save
-//    saveAct->trigger();
-//
-//    // Check saved file
-//    QFile saved(QString::fromStdString(kTestConfigFile));
-//    ASSERT_TRUE(saved.open(QFile::ReadOnly));
-//
-//    QString savedStr = QLatin1String(saved.readAll());
-//    EXPECT_FALSE(savedStr.isNull());
-//    EXPECT_TRUE(savedStr.contains("<window>"));
-//    EXPECT_TRUE(savedStr.contains("<height>"));
-//    EXPECT_TRUE(savedStr.contains("<width>"));
-//    EXPECT_TRUE(savedStr.contains("<position_x>"));
-//    EXPECT_TRUE(savedStr.contains("<position_y>"));
-//    EXPECT_TRUE(savedStr.contains("<stylesheet>"));
-//    EXPECT_TRUE(savedStr.contains("<state>"));
-//    EXPECT_TRUE(savedStr.contains("<menus>"));
-//    EXPECT_TRUE(savedStr.contains("<file"));
-//    EXPECT_TRUE(savedStr.contains("<plugins"));
-//
-//    // Delete file
-//    std::remove(kTestConfigFile.c_str());
-//
-//    EXPECT_TRUE(closed);
-//  }
-=======
   // Save to file
   {
     // Trigger save
@@ -231,7 +117,6 @@
     // Delete file
     std::remove(kTestConfigFile.c_str());
   }
->>>>>>> 40870d70
 
   delete mainWindow;
   EXPECT_TRUE(stop());
@@ -252,16 +137,93 @@
   ASSERT_NE(nullptr, mainWindow);
 
   // Check window doesn't have any plugins
-<<<<<<< HEAD
-//  auto plugins = mainWindow->findChildren<Plugin *>();
-//  EXPECT_EQ(plugins.size(), 0);
+  auto plugins = mainWindow->findChildren<Plugin *>();
+  EXPECT_EQ(plugins.size(), 0);
+
+  // Load file with single plugin
+  {
+    // Trigger load
+    auto path = QString::fromStdString(
+          std::string(PROJECT_SOURCE_PATH) + "/test/config/test.config");
+    mainWindow->OnLoadConfig(path);
+
+    // Check window has 1 plugin
+    plugins = mainWindow->findChildren<Plugin *>();
+    EXPECT_EQ(1, plugins.size());
+  }
+
+  // Load file with 2 plugins and window state
+  {
+    // Trigger load
+    auto path = QString::fromStdString(
+          std::string(PROJECT_SOURCE_PATH) + "/test/config/state.config");
+    mainWindow->OnLoadConfig(path);
+
+    // Check window has 2 plugins
+    plugins = mainWindow->findChildren<Plugin *>();
+    EXPECT_EQ(2, plugins.size());
+  }
+
+//  // Load file with stylesheet
+//  {
+//    // Check window style
+//    auto bg = mainWindow->palette().window().color();
+//    EXPECT_NE(bg.name(), "#0000ff");
+//
+//    // Close window after 1 s
+//    closed = false;
+//    QTimer::singleShot(300, [&]
+//    {
+//      auto fileDialogs = mainWindow->findChildren<QFileDialog *>();
+//      ASSERT_EQ(fileDialogs.size(), 1);
+//
+//      // Select file
+//      auto edits = fileDialogs[0]->findChildren<QLineEdit *>();
+//      ASSERT_GT(edits.size(), 0);
+//      edits[0]->setText(QString::fromStdString(
+//          std::string(PROJECT_SOURCE_PATH) + "/test/config/stylesheet.config"));
+//
+//      // Accept
+//      auto buttons = fileDialogs[0]->findChildren<QPushButton *>();
+//      EXPECT_GT(buttons.size(), 0);
+//      buttons[0]->click();
+//      closed = true;
+//    });
+//
+//    // Trigger load
+//    loadAct->trigger();
+//
+//    EXPECT_TRUE(closed);
+//
+//    // Check window style
+//    bg = mainWindow->palette().window().color();
+//    EXPECT_EQ(bg.name(), "#0000ff");
+//  }
+
+  EXPECT_TRUE(stop());
+}
+
+/////////////////////////////////////////////////
+TEST(MainWindowTest, OnLoadStyleSheet)
+{
+  setVerbosity(4);
+  EXPECT_TRUE(initApp());
+
+  // Create main window
+  createMainWindow();
+  auto mainWindow = ignition::gui::mainWindow();
+  ASSERT_NE(nullptr, mainWindow);
+
+  // Check window has Ignition GUI's default style
+//  auto bg = mainWindow->palette().window().color();
+//  EXPECT_EQ(bg.name(), "#ededed");
 //
 //  // Get load action on menu
 //  auto menus = mainWindow->menuBar()->findChildren<QMenu *>();
 //  ASSERT_GT(menus.size(), 0);
-//  ASSERT_GT(menus[0]->actions().size(), 1);
-//  auto loadAct = menus[0]->actions()[0];
-//  EXPECT_EQ(loadAct->text(), QString("&Load configuration"));
+//  ASSERT_GT(menus[0]->actions().size(), 3);
+//  auto loadAct = menus[0]->actions()[4];
+//  EXPECT_EQ(loadAct->text(), QString("&Load stylesheet"));
 //
 //  bool closed = false;
 //
@@ -282,179 +244,6 @@
 //    EXPECT_TRUE(closed);
 //  }
 //
-//  // Load file with single plugin
-//  {
-//    // Close window after 1 s
-//    closed = false;
-//    QTimer::singleShot(300, [&]
-//    {
-//      auto fileDialogs = mainWindow->findChildren<QFileDialog *>();
-//      ASSERT_EQ(fileDialogs.size(), 1);
-//
-//      // Select file
-//      auto edits = fileDialogs[0]->findChildren<QLineEdit *>();
-//      ASSERT_GT(edits.size(), 0);
-//      edits[0]->setText(QString::fromStdString(
-//          std::string(PROJECT_SOURCE_PATH) + "/test/config/test.config"));
-//
-//      // Accept
-//      auto buttons = fileDialogs[0]->findChildren<QPushButton *>();
-//      EXPECT_GT(buttons.size(), 0);
-//      buttons[0]->click();
-//      closed = true;
-//    });
-//
-//    // Trigger load
-//    loadAct->trigger();
-//
-//    EXPECT_TRUE(closed);
-//
-//    // Check window has 1 plugin
-//    plugins = mainWindow->findChildren<Plugin *>();
-//    EXPECT_EQ(1, plugins.size());
-//  }
-//
-//  // Load file with 2 plugins and window state
-//  {
-//    // Close window after 1 s
-//    closed = false;
-//    QTimer::singleShot(300, [&]
-//    {
-//      auto fileDialogs = mainWindow->findChildren<QFileDialog *>();
-//      ASSERT_EQ(fileDialogs.size(), 1);
-//
-//      // Select file
-//      auto edits = fileDialogs[0]->findChildren<QLineEdit *>();
-//      ASSERT_GT(edits.size(), 0);
-//      edits[0]->setText(QString::fromStdString(
-//          std::string(PROJECT_SOURCE_PATH) + "/test/config/state.config"));
-//
-//      // Accept
-//      auto buttons = fileDialogs[0]->findChildren<QPushButton *>();
-//      EXPECT_GT(buttons.size(), 0);
-//      buttons[0]->click();
-//      closed = true;
-//    });
-//
-//    // Trigger load
-//    loadAct->trigger();
-//
-//    EXPECT_TRUE(closed);
-//
-//    // Check window has 2 plugins
-//    plugins = mainWindow->findChildren<Plugin *>();
-//    EXPECT_EQ(2, plugins.size());
-//  }
-//
-=======
-  auto plugins = mainWindow->findChildren<Plugin *>();
-  EXPECT_EQ(plugins.size(), 0);
-
-  // Load file with single plugin
-  {
-    // Trigger load
-    auto path = QString::fromStdString(
-          std::string(PROJECT_SOURCE_PATH) + "/test/config/test.config");
-    mainWindow->OnLoadConfig(path);
-
-    // Check window has 1 plugin
-    plugins = mainWindow->findChildren<Plugin *>();
-    EXPECT_EQ(1, plugins.size());
-  }
-
-  // Load file with 2 plugins and window state
-  {
-    // Trigger load
-    auto path = QString::fromStdString(
-          std::string(PROJECT_SOURCE_PATH) + "/test/config/state.config");
-    mainWindow->OnLoadConfig(path);
-
-    // Check window has 2 plugins
-    plugins = mainWindow->findChildren<Plugin *>();
-    EXPECT_EQ(2, plugins.size());
-  }
-
->>>>>>> 40870d70
-//  // Load file with stylesheet
-//  {
-//    // Check window style
-//    auto bg = mainWindow->palette().window().color();
-//    EXPECT_NE(bg.name(), "#0000ff");
-//
-//    // Close window after 1 s
-//    closed = false;
-//    QTimer::singleShot(300, [&]
-//    {
-//      auto fileDialogs = mainWindow->findChildren<QFileDialog *>();
-//      ASSERT_EQ(fileDialogs.size(), 1);
-//
-//      // Select file
-//      auto edits = fileDialogs[0]->findChildren<QLineEdit *>();
-//      ASSERT_GT(edits.size(), 0);
-//      edits[0]->setText(QString::fromStdString(
-//          std::string(PROJECT_SOURCE_PATH) + "/test/config/stylesheet.config"));
-//
-//      // Accept
-//      auto buttons = fileDialogs[0]->findChildren<QPushButton *>();
-//      EXPECT_GT(buttons.size(), 0);
-//      buttons[0]->click();
-//      closed = true;
-//    });
-//
-//    // Trigger load
-//    loadAct->trigger();
-//
-//    EXPECT_TRUE(closed);
-//
-//    // Check window style
-//    bg = mainWindow->palette().window().color();
-//    EXPECT_EQ(bg.name(), "#0000ff");
-//  }
-
-  EXPECT_TRUE(stop());
-}
-
-/////////////////////////////////////////////////
-TEST(MainWindowTest, OnLoadStyleSheet)
-{
-  setVerbosity(4);
-  EXPECT_TRUE(initApp());
-
-  // Create main window
-  createMainWindow();
-  auto mainWindow = ignition::gui::mainWindow();
-  ASSERT_NE(nullptr, mainWindow);
-
-  // Check window has Ignition GUI's default style
-//  auto bg = mainWindow->palette().window().color();
-//  EXPECT_EQ(bg.name(), "#ededed");
-//
-//  // Get load action on menu
-//  auto menus = mainWindow->menuBar()->findChildren<QMenu *>();
-//  ASSERT_GT(menus.size(), 0);
-//  ASSERT_GT(menus[0]->actions().size(), 3);
-//  auto loadAct = menus[0]->actions()[4];
-//  EXPECT_EQ(loadAct->text(), QString("&Load stylesheet"));
-//
-//  bool closed = false;
-//
-//  // Close dialog without choosing file
-//  {
-//    // Close window after 1 s
-//    QTimer::singleShot(300, [&]
-//    {
-//      auto fileDialogs = mainWindow->findChildren<QFileDialog *>();
-//      ASSERT_EQ(fileDialogs.size(), 1);
-//      fileDialogs[0]->close();
-//      closed = true;
-//    });
-//
-//    // Trigger load
-//    loadAct->trigger();
-//
-//    EXPECT_TRUE(closed);
-//  }
-//
 //  // Load test stylesheet
 //  {
 //    // Close window after 1 s
@@ -505,42 +294,6 @@
   ASSERT_NE(nullptr, mainWindow);
 
   // Check window doesn't have any plugins
-<<<<<<< HEAD
-//  auto plugins = mainWindow->findChildren<Plugin *>();
-//  EXPECT_EQ(plugins.size(), 0);
-//
-//  // Get the TestPlugin plugin on menu
-//  auto menus = mainWindow->menuBar()->findChildren<QMenu *>();
-//  ASSERT_GT(menus.size(), 1);
-//  ASSERT_GT(menus[0]->actions().size(), 0);
-//
-//  int i = 0;
-//  for (; menus[1]->actions().size(); ++i)
-//  {
-//    if (menus[1]->actions()[i]->text() == QString("TestPlugin"))
-//      break;
-//  }
-//  auto pluginAct = menus[1]->actions()[i];
-//  EXPECT_EQ(pluginAct->text(), QString("TestPlugin"));
-//
-//  // Add plugin
-//  pluginAct->trigger();
-//
-//  QCoreApplication::processEvents();
-//
-//  // Check window has 1 plugin
-//  plugins = mainWindow->findChildren<Plugin *>();
-//  EXPECT_EQ(plugins.size(), 1);
-//
-//  // Add another plugin
-//  pluginAct->trigger();
-//
-//  QCoreApplication::processEvents();
-//
-//  // Check window has 2 plugins
-//  plugins = mainWindow->findChildren<Plugin *>();
-//  EXPECT_EQ(plugins.size(), 2);
-=======
   auto plugins = mainWindow->findChildren<Plugin *>();
   EXPECT_EQ(plugins.size(), 0);
 
@@ -557,7 +310,6 @@
   // Check window has 2 plugins
   plugins = mainWindow->findChildren<Plugin *>();
   EXPECT_EQ(plugins.size(), 2);
->>>>>>> 40870d70
 
   // Clean up
   EXPECT_TRUE(stop());
