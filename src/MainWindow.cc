/*
 * Copyright (C) 2017 Open Source Robotics Foundation
 *
 * Licensed under the Apache License, Version 2.0 (the "License");
 * you may not use this file except in compliance with the License.
 * You may obtain a copy of the License at
 *
 *     http://www.apache.org/licenses/LICENSE-2.0
 *
 * Unless required by applicable law or agreed to in writing, software
 * distributed under the License is distributed on an "AS IS" BASIS,
 * WITHOUT WARRANTIES OR CONDITIONS OF ANY KIND, either express or implied.
 * See the License for the specific language governing permissions and
 * limitations under the License.
 *
 */

#include <tinyxml2.h>
#include <string>

#include <ignition/common/Console.hh>
#include <ignition/common/Filesystem.hh>
#include "ignition/gui/Application.hh"
#include "ignition/gui/MainWindow.hh"
#include "ignition/gui/Plugin.hh"
#include "ignition/gui/qt.h"

namespace ignition
{
  namespace gui
  {
    class MainWindowPrivate
    {
      /// \brief Number of plugins on the window
      public: int pluginCount;

      /// \brief Pointer to quick window
      public: QQuickWindow *quickWindow{nullptr};

      /// \brief Configuration for this window.
      public: WindowConfig windowConfig;

      /// \brief Counts the times the window has been painted
      public: unsigned int paintCount{0};

      /// \brief Minimum number of paint events to consider the window to be
      /// fully initialized.
      public: const unsigned int paintCountMin{20};
    };
  }
}

using namespace ignition;
using namespace gui;

/// \brief Strip last component from a path.
/// \return Original path without its last component.
/// \ToDo: Move this function to ignition::common::Filesystem
std::string dirName(const std::string &_path)
{
  std::size_t found = _path.find_last_of("/\\");
  return _path.substr(0, found);
}

/////////////////////////////////////////////////
MainWindow::MainWindow()
  : dataPtr(new MainWindowPrivate)
{
  // Make MainWindow functions available from all QML files (using root)
  App()->Engine()->rootContext()->setContextProperty("MainWindow", this);

  // Load QML and keep pointer to generated QQuickWindow
  std::string qmlFile("qrc:qml/Main.qml");
  App()->Engine()->load(QUrl(QString::fromStdString(qmlFile)));

  this->dataPtr->quickWindow = qobject_cast<QQuickWindow *>(
      App()->Engine()->rootObjects().value(0));
  if (!this->dataPtr->quickWindow)
  {
    ignerr << "Internal error: Failed to instantiate QML file [" << qmlFile
           << "]" << std::endl;
    return;
  }
}

/////////////////////////////////////////////////
MainWindow::~MainWindow()
{
}

/////////////////////////////////////////////////
void MainWindow::OnPluginClose()
{
  auto pluginName = this->sender()->objectName();
  App()->RemovePlugin(pluginName.toStdString());
}

/////////////////////////////////////////////////
QStringList MainWindow::PluginListModel() const
{
  QStringList pluginNames;
  auto plugins = App()->PluginList();
  for (auto const &path : plugins)
  {
    for (auto const &plugin : path.second)
    {
      // Remove lib and .so
      auto pluginName = plugin.substr(3, plugin.find(".") - 3);
      pluginNames.append(QString::fromStdString(pluginName));
    }
  }
  return pluginNames;
}

//////////////////////////////////////////////////
void MainWindow::OnLoadConfig(const QString &_path)
{
  auto localPath = QUrl(_path).toLocalFile();
  if (localPath.isEmpty())
    localPath = _path;

  if (!App()->LoadConfig(localPath.toStdString()))
    return;

  App()->AddPluginsToWindow();
  App()->ApplyConfig();
}

/////////////////////////////////////////////////
void MainWindow::OnSaveConfig()
{
  this->SaveConfig(App()->DefaultConfigPath());
}

/////////////////////////////////////////////////
void MainWindow::OnSaveConfigAs(const QString &_path)
{
  auto localPath = QUrl(_path).toLocalFile();
  if (localPath.isEmpty())
    localPath = _path;
  this->SaveConfig(localPath.toStdString());
}

/////////////////////////////////////////////////
void MainWindow::SaveConfig(const std::string &_path)
{
  this->dataPtr->windowConfig = this->CurrentWindowConfig();

  // Create the intermediate directories if needed.
  // We check for errors when we try to open the file.
  auto dirname = dirName(_path);
  ignition::common::createDirectories(dirname);

  // Open the file
  std::ofstream out(_path.c_str(), std::ios::out);
  if (!out)
  {
    std::string str = "Unable to open file: " + _path;
    str += ".\nCheck file permissions.";
    this->notify(QString::fromStdString(str));
  }
  else
    out << this->dataPtr->windowConfig.XMLString();

  std::string msg("Saved configuration to <b>" + _path + "</b>");

  this->notify(QString::fromStdString(msg));
  ignmsg << msg << std::endl;
}

/////////////////////////////////////////////////
void MainWindow::OnAddPlugin(QString _plugin)
{
  auto plugin = _plugin.toStdString();
  ignlog << "Add [" << plugin << "] via menu" << std::endl;

  App()->LoadPlugin(plugin);
  App()->AddPluginsToWindow();
}

///////////////////////////////////////////////////
bool MainWindow::ApplyConfig(const WindowConfig &_config)
{
  if (!this->dataPtr->quickWindow)
    return false;

  // Window position
  if (!_config.IsIgnoring("position_x") &&
      !_config.IsIgnoring("position_y") &&
      !_config.IsIgnoring("position") &&
      _config.posX >= 0 && _config.posY >= 0)
  {
//    this->move(_config.posX, _config.posY);
  }

  // Window size
  if (!_config.IsIgnoring("width") &&
      !_config.IsIgnoring("height") &&
      !_config.IsIgnoring("size") &&
      _config.width >= 0 && _config.height >= 0)
  {
    this->QuickWindow()->resize(_config.width, _config.height);
  }

  // Docks state
  if (!_config.IsIgnoring("state") && !_config.state.isEmpty())
  {
//    if (!this->restoreState(_config.state))
//      ignwarn << "Failed to restore state" << std::endl;
  }

<<<<<<< HEAD
=======
  // Style
  if (!_config.IsIgnoring("style"))
  {
    this->SetMaterialTheme(QString::fromStdString(_config.materialTheme));
    this->SetMaterialPrimary(QString::fromStdString(_config.materialPrimary));
    this->SetMaterialAccent(QString::fromStdString(_config.materialAccent));
  }

>>>>>>> ae23d889
  // Hide menus
  for (auto visible : _config.menuVisibilityMap)
  {
//    if (auto menu = this->findChild<QMenu *>(
//        QString::fromStdString(visible.first + "Menu")))
//    {
//      menu->menuAction()->setVisible(visible.second);
//    }
  }

  // Plugins menu
//  if (auto menu = this->findChild<QMenu *>("pluginsMenu"))
//  {
//    for (auto action : menu->actions())
//    {
//      action->setVisible(_config.pluginsFromPaths ||
//          std::find(_config.showPlugins.begin(),
//                    _config.showPlugins.end(),
//                    action->text().toStdString()) !=
//                    _config.showPlugins.end());
//    }
//
//    for (auto plugin : _config.showPlugins)
//    {
//      bool exists = false;
//      for (auto action : menu->actions())
//      {
//        if (action->text().toStdString() == plugin)
//        {
//          exists = true;
//          break;
//        }
//      }
//
//      if (!exists)
//      {
//        ignwarn << "Requested to show plugin [" << plugin <<
//            "] but it doesn't exist." << std::endl;
//      }
//    }
//  }

  // Keep a copy
  this->dataPtr->windowConfig = _config;

//  QCoreApplication::processEvents();

  return true;
}

/////////////////////////////////////////////////
WindowConfig MainWindow::CurrentWindowConfig() const
{
  if (!this->dataPtr->quickWindow)
    return this->dataPtr->windowConfig;

  WindowConfig config;

  // Position
//  config.posX = this->pos().x();
//  config.posY = this->pos().y();

  // Size
  config.width = this->QuickWindow()->width();
  config.height = this->QuickWindow()->height();

<<<<<<< HEAD
=======
  // Docks state
//  config.state = this->saveState();

  // Style
  config.materialTheme = this->QuickWindow()->property("materialTheme")
      .toString().toStdString() == "0" ? "Light" : "Dark";
  config.materialPrimary = this->QuickWindow()->property("materialPrimary")
      .toString().toStdString();
  config.materialAccent =
      this->QuickWindow()->property("materialAccent").toString().toStdString();

>>>>>>> ae23d889
  // Menus configuration and ignored properties are kept the same as the
  // initial ones. They might have been changed programatically but we
  // don't guarantee that will be saved.
  config.menuVisibilityMap = this->dataPtr->windowConfig.menuVisibilityMap;
  config.pluginsFromPaths = this->dataPtr->windowConfig.pluginsFromPaths;
  config.showPlugins = this->dataPtr->windowConfig.showPlugins;
  config.ignoredProps = this->dataPtr->windowConfig.ignoredProps;

  // Plugins
  auto plugins = this->findChildren<Plugin *>();
  for (const auto plugin : plugins)
    config.plugins += plugin->ConfigStr();

  return config;
}

/////////////////////////////////////////////////
bool WindowConfig::MergeFromXML(const std::string &_windowXml)
{
  // TinyXml element from string
  tinyxml2::XMLDocument doc;
  doc.Parse(_windowXml.c_str());
  auto winElem = doc.FirstChildElement("window");

  if (!winElem)
    return false;

  // Position
  if (auto xElem = winElem->FirstChildElement("position_x"))
    xElem->QueryIntText(&this->posX);

  if (auto yElem = winElem->FirstChildElement("position_y"))
    yElem->QueryIntText(&this->posY);

  // Size
  if (auto widthElem = winElem->FirstChildElement("width"))
    widthElem->QueryIntText(&this->width);

  if (auto heightElem = winElem->FirstChildElement("height"))
    heightElem->QueryIntText(&this->height);

<<<<<<< HEAD
=======
  // Docks state
  if (auto stateElem = winElem->FirstChildElement("state"))
  {
    auto text = stateElem->GetText();
    this->state = QByteArray::fromBase64(text);
  }

  // Style
  if (auto styleElem = winElem->FirstChildElement("style"))
  {
    auto mTheme = styleElem->Attribute("material_theme");
    if (mTheme)
    {
      this->materialTheme = mTheme;
    }
    auto mPrimary = styleElem->Attribute("material_primary");
    if (mPrimary)
    {
      this->materialPrimary = mPrimary;
    }
    auto mAccent = styleElem->Attribute("material_accent");
    if (mAccent)
    {
      this->materialAccent = mAccent;
    }
  }

>>>>>>> ae23d889
  // Menus
  if (auto menusElem = winElem->FirstChildElement("menus"))
  {
    // File
    if (auto fileElem = menusElem->FirstChildElement("file"))
    {
      // Visible
      if (fileElem->Attribute("visible"))
      {
        bool visible = true;
        fileElem->QueryBoolAttribute("visible", &visible);
        this->menuVisibilityMap["file"] = visible;
      }
    }

    // Plugins
    if (auto pluginsElem = menusElem->FirstChildElement("plugins"))
    {
      // Visible
      if (pluginsElem->Attribute("visible"))
      {
        bool visible = true;
        pluginsElem->QueryBoolAttribute("visible", &visible);
        this->menuVisibilityMap["plugins"] = visible;
      }

      // From paths
      if (pluginsElem->Attribute("from_paths"))
      {
        bool fromPaths = false;
        pluginsElem->QueryBoolAttribute("from_paths", &fromPaths);
        this->pluginsFromPaths = fromPaths;
      }

      // Show individual plugins
      for (auto showElem = pluginsElem->FirstChildElement("show");
          showElem != nullptr;
          showElem = showElem->NextSiblingElement("show"))
      {
        if (auto pluginName = showElem->GetText())
          this->showPlugins.push_back(pluginName);
      }
    }
  }

  // Ignore
  for (auto ignoreElem = winElem->FirstChildElement("ignore");
      ignoreElem != nullptr;
      ignoreElem = ignoreElem->NextSiblingElement("ignore"))
  {
    if (auto prop = ignoreElem->GetText())
      this->ignoredProps.insert(prop);
  }

  return true;
}

/////////////////////////////////////////////////
std::string WindowConfig::XMLString() const
{
  tinyxml2::XMLDocument doc;

  // Window
  auto windowElem = doc.NewElement("window");
  doc.InsertEndChild(windowElem);

  // Position
  if (!this->IsIgnoring("position") && !this->IsIgnoring("position_x"))
  {
    auto elem = doc.NewElement("position_x");
    elem->SetText(std::to_string(this->posX).c_str());
    windowElem->InsertEndChild(elem);
  }

  if (!this->IsIgnoring("position") && !this->IsIgnoring("position_y"))
  {
    auto elem = doc.NewElement("position_y");
    elem->SetText(std::to_string(this->posY).c_str());
    windowElem->InsertEndChild(elem);
  }

  // Size
  if (!this->IsIgnoring("size") && !this->IsIgnoring("width"))
  {
    auto elem = doc.NewElement("width");
    elem->SetText(std::to_string(this->width).c_str());
    windowElem->InsertEndChild(elem);
  }

  if (!this->IsIgnoring("size") && !this->IsIgnoring("height"))
  {
    auto elem = doc.NewElement("height");
    elem->SetText(std::to_string(this->height).c_str());
    windowElem->InsertEndChild(elem);
  }

<<<<<<< HEAD
=======
  // Style
  if (!this->IsIgnoring("style"))
  {
    auto elem = doc.NewElement("style");
    elem->SetAttribute("material_theme", this->materialTheme.c_str());
    elem->SetAttribute("material_primary", this->materialPrimary.c_str());
    elem->SetAttribute("material_accent", this->materialAccent.c_str());
    windowElem->InsertEndChild(elem);
  }

>>>>>>> ae23d889
  // Menus
  {
    auto menusElem = doc.NewElement("menus");
    windowElem->InsertEndChild(menusElem);

    // File
    {
      auto elem = doc.NewElement("file");

      // Visible
      auto m = this->menuVisibilityMap.find("file");
      if (m != this->menuVisibilityMap.end())
      {
        elem->SetAttribute("visible", m->second);
      }
      menusElem->InsertEndChild(elem);
    }

    // Plugins
    {
      auto elem = doc.NewElement("plugins");

      // Visible
      auto m = this->menuVisibilityMap.find("plugins");
      if (m != this->menuVisibilityMap.end())
      {
        elem->SetAttribute("visible", m->second);
      }

      // From paths
      elem->SetAttribute("from_paths", this->pluginsFromPaths);

      // Show
      for (const auto &show : this->showPlugins)
      {
        auto showElem = doc.NewElement("show");
        showElem->SetText(show.c_str());
        elem->InsertEndChild(showElem);
      }

      menusElem->InsertEndChild(elem);
    }

    windowElem->InsertEndChild(menusElem);
  }

  // Ignored properties
  {
    for (const auto &ignore : this->ignoredProps)
    {
      auto ignoreElem = doc.NewElement("ignore");
      ignoreElem->SetText(ignore.c_str());
      windowElem->InsertEndChild(ignoreElem);
    }
  }

  tinyxml2::XMLPrinter printer;
  doc.Print(&printer);

  std::string config = "<?xml version=\"1.0\"?>\n\n";
  config += printer.CStr();
  config += this->plugins;

  return config;
}

/////////////////////////////////////////////////
bool WindowConfig::IsIgnoring(const std::string &_prop) const
{
  return this->ignoredProps.find(_prop) != this->ignoredProps.end();
}

/////////////////////////////////////////////////
int MainWindow::PluginCount() const
{
  return this->dataPtr->pluginCount;
}

/////////////////////////////////////////////////
void MainWindow::SetPluginCount(const int _pluginCount)
{
  this->dataPtr->pluginCount = _pluginCount;
  this->PluginCountChanged();
}

/////////////////////////////////////////////////
QString MainWindow::MaterialTheme() const
{
  return QString::fromStdString(this->dataPtr->windowConfig.materialTheme);
}

/////////////////////////////////////////////////
void MainWindow::SetMaterialTheme(const QString &_materialTheme)
{
  this->dataPtr->windowConfig.materialTheme = _materialTheme.toStdString();
  this->MaterialThemeChanged();
}

/////////////////////////////////////////////////
QString MainWindow::MaterialPrimary() const
{
  return QString::fromStdString(this->dataPtr->windowConfig.materialPrimary);
}

/////////////////////////////////////////////////
void MainWindow::SetMaterialPrimary(const QString &_materialPrimary)
{
  this->dataPtr->windowConfig.materialPrimary = _materialPrimary.toStdString();
  this->MaterialPrimaryChanged();
}

/////////////////////////////////////////////////
QString MainWindow::MaterialAccent() const
{
  return QString::fromStdString(this->dataPtr->windowConfig.materialAccent);
}

/////////////////////////////////////////////////
void MainWindow::SetMaterialAccent(const QString &_materialAccent)
{
  this->dataPtr->windowConfig.materialAccent = _materialAccent.toStdString();
  this->MaterialAccentChanged();
}

/////////////////////////////////////////////////
QQuickWindow *MainWindow::QuickWindow() const
{
  return this->dataPtr->quickWindow;
}<|MERGE_RESOLUTION|>--- conflicted
+++ resolved
@@ -209,8 +209,6 @@
 //      ignwarn << "Failed to restore state" << std::endl;
   }
 
-<<<<<<< HEAD
-=======
   // Style
   if (!_config.IsIgnoring("style"))
   {
@@ -219,7 +217,6 @@
     this->SetMaterialAccent(QString::fromStdString(_config.materialAccent));
   }
 
->>>>>>> ae23d889
   // Hide menus
   for (auto visible : _config.menuVisibilityMap)
   {
@@ -286,8 +283,6 @@
   config.width = this->QuickWindow()->width();
   config.height = this->QuickWindow()->height();
 
-<<<<<<< HEAD
-=======
   // Docks state
 //  config.state = this->saveState();
 
@@ -299,7 +294,6 @@
   config.materialAccent =
       this->QuickWindow()->property("materialAccent").toString().toStdString();
 
->>>>>>> ae23d889
   // Menus configuration and ignored properties are kept the same as the
   // initial ones. They might have been changed programatically but we
   // don't guarantee that will be saved.
@@ -341,8 +335,6 @@
   if (auto heightElem = winElem->FirstChildElement("height"))
     heightElem->QueryIntText(&this->height);
 
-<<<<<<< HEAD
-=======
   // Docks state
   if (auto stateElem = winElem->FirstChildElement("state"))
   {
@@ -370,7 +362,6 @@
     }
   }
 
->>>>>>> ae23d889
   // Menus
   if (auto menusElem = winElem->FirstChildElement("menus"))
   {
@@ -467,8 +458,6 @@
     windowElem->InsertEndChild(elem);
   }
 
-<<<<<<< HEAD
-=======
   // Style
   if (!this->IsIgnoring("style"))
   {
@@ -479,7 +468,6 @@
     windowElem->InsertEndChild(elem);
   }
 
->>>>>>> ae23d889
   // Menus
   {
     auto menusElem = doc.NewElement("menus");
