--- conflicted
+++ resolved
@@ -6,11 +6,7 @@
         script:
           # Install dependencies
           - apt update
-<<<<<<< HEAD
-          - apt install -y build-essential wget cmake qtbase5-dev libtinyxml2-dev libfreeimage-dev libgts-dev uuid-dev libswscale-dev libavutil-dev libavcodec-dev libavformat-dev libprotoc-dev libprotobuf-dev libzmq3-dev protobuf-compiler mercurial
-=======
           - apt install -y build-essential wget cmake qtbase5-dev libtinyxml2-dev libfreeimage-dev libgts-dev uuid-dev libswscale-dev libavutil-dev libavcodec-dev libavformat-dev libprotoc-dev libprotobuf-dev libzmq3-dev protobuf-compiler cppcheck mercurial
->>>>>>> 123a908d
           # Static checking before building
           - sh tools/code_check.sh
           # Ignition math
